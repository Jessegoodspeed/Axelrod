"""
The player classes in this module do not obey standard rules of the IPD (as
indicated by their classifier). We do not recommend putting a lot of time in to
optimising them.
"""
from axelrod._strategy_utils import inspect_strategy, look_ahead
from axelrod.action import Action
from axelrod.player import Player

C, D = Action.C, Action.D


class MindReader(Player):
    """A player that looks ahead at what the opponent will do and decides what
    to do.

    Names:

    - Mind reader: Original name by Jason Young
    """

    name = "Mind Reader"
    classifier = {
        "memory_depth": float("inf"),
        "stochastic": False,
<<<<<<< HEAD
=======
        "makes_use_of": {"game"},
>>>>>>> 894ebb73
        "long_run_time": False,
        "inspects_source": True,  # Finds out what opponent will do
        "manipulates_source": False,
        "manipulates_state": False,
    }

    @staticmethod
    def foil_strategy_inspection() -> Action:
        """Foils _strategy_utils.inspect_strategy and _strategy_utils.look_ahead"""
        return D

    def strategy(self, opponent: Player) -> Action:
        """
        Pretends to play the opponent a number of times before each match.
        The primary purpose is to look far enough ahead to see if a defect will
        be punished by the opponent.
        """
        game = self.match_attributes["game"]

        best_strategy = look_ahead(self, opponent, game)

        return best_strategy


class ProtectedMindReader(MindReader):
    """A player that looks ahead at what the opponent will do and decides what
    to do. It is also protected from mind control strategies

    Names:

    - Protected Mind reader: Original name by Jason Young
    """

    name = "Protected Mind Reader"
    classifier = {
        "memory_depth": float("inf"),
        "stochastic": False,
<<<<<<< HEAD
=======
        "makes_use_of": {"game"},
>>>>>>> 894ebb73
        "long_run_time": False,
        "inspects_source": True,  # Finds out what opponent will do
        "manipulates_source": True,  # Stops opponent's strategy
        "manipulates_state": False,
    }

    def __setattr__(self, name: str, val: str):
        """Stops any other strategy altering the methods of this class """

        if name == "strategy":
            pass
        else:
            self.__dict__[name] = val


class MirrorMindReader(ProtectedMindReader):
    """A player that will mirror whatever strategy it is playing against by
    cheating and calling the opponent's strategy function instead of its own.

    Names:

    - Protected Mind reader: Original name by Brice Fernandes
    """

    name = "Mirror Mind Reader"

    classifier = {
        "memory_depth": float("inf"),
        "stochastic": False,
        "long_run_time": False,
        "inspects_source": True,  # Reads and copies the source of the opponent
        "manipulates_source": True,  # Changes own source dynamically
        "manipulates_state": False,
    }

    @staticmethod
    def foil_strategy_inspection() -> Action:
        """Foils _strategy_utils.inspect_strategy and _strategy_utils.look_ahead"""
        return C

    def strategy(self, opponent: Player) -> Action:
        """Will read the mind of the opponent and play the opponent's strategy. """
        return inspect_strategy(self, opponent)<|MERGE_RESOLUTION|>--- conflicted
+++ resolved
@@ -23,10 +23,7 @@
     classifier = {
         "memory_depth": float("inf"),
         "stochastic": False,
-<<<<<<< HEAD
-=======
         "makes_use_of": {"game"},
->>>>>>> 894ebb73
         "long_run_time": False,
         "inspects_source": True,  # Finds out what opponent will do
         "manipulates_source": False,
@@ -64,10 +61,7 @@
     classifier = {
         "memory_depth": float("inf"),
         "stochastic": False,
-<<<<<<< HEAD
-=======
         "makes_use_of": {"game"},
->>>>>>> 894ebb73
         "long_run_time": False,
         "inspects_source": True,  # Finds out what opponent will do
         "manipulates_source": True,  # Stops opponent's strategy
