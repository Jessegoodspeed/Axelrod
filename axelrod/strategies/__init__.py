--- conflicted
+++ resolved
@@ -57,12 +57,9 @@
         OnceBitten,
         Golden,
         Retaliate,
-<<<<<<< HEAD
         Pi,
         e,
-=======
         LimitedRetaliate,
->>>>>>> 75338c49
         ]
 
 #These are strategies that do not follow the rules of Axelrods tournement.
