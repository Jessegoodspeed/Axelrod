from __future__ import absolute_import

from .alternator import Alternator
from .adaptive import Adaptive
from .apavlov import APavlov2006, APavlov2011
from .appeaser import Appeaser
from .averagecopier import AverageCopier, NiceAverageCopier
from .axelrod_first import (Davis, RevisedDowning, Feld, Grofman, Nydegger,
                            Joss, Shubik, Tullock, UnnamedStrategy)
from .axelrod_second import Champion, Eatherley, Tester
from .backstabber import BackStabber, DoubleCrosser
from .calculator import Calculator
from .cooperator import Cooperator, TrickyCooperator
from .cycler import (
    AntiCycler, Cycler, CyclerCCD, CyclerCCCD, CyclerCCCCCD,
    CyclerDC, CyclerDDC)
from .darwin import Darwin
from .defector import Defector, TrickyDefector
from .finite_state_machines import (
    Fortress3, Fortress4, Predator, Raider, Ripoff, SolutionB1, SolutionB5,
    Thumper, FSMPlayer)
from .forgiver import Forgiver, ForgivingTitForTat
from .geller import Geller, GellerCooperator, GellerDefector
from .gambler import Gambler, PSOGambler
from .gobymajority import (GoByMajority,
    GoByMajority10, GoByMajority20, GoByMajority40,
    GoByMajority5,
    HardGoByMajority, HardGoByMajority10, HardGoByMajority20, HardGoByMajority40,
    HardGoByMajority5)
from .gradualkiller import GradualKiller
from .grudger import (Grudger, ForgetfulGrudger, OppositeGrudger, Aggravater,
    SoftGrudger, GrudgerAlternator, EasyGo)
from .grumpy import Grumpy
from .handshake import Handshake
from .human import Human
from .hunter import (
    DefectorHunter, CooperatorHunter, CycleHunter, AlternatorHunter,
    MathConstantHunter, RandomHunter, EventualCycleHunter)
from .inverse import Inverse
from .lookerup import LookerUp, EvolvedLookerUp
from .mathematicalconstants import Golden, Pi, e
from .memoryone import (
    MemoryOnePlayer, ALLCorALLD, FirmButFair, GTFT, SoftJoss,
    StochasticCooperator, StochasticWSLS, ZDExtort2, ZDExtort2v2, ZDExtort4,
    ZDGen2, ZDGTFT2, ZDSet2, WinStayLoseShift, WinShiftLoseStay)
from .mindcontrol import MindController, MindWarper, MindBender
from .mindreader import MindReader, ProtectedMindReader, MirrorMindReader
from .mutual import Desperate, Hopeless, Willing
from .oncebitten import OnceBitten, FoolMeOnce, ForgetfulFoolMeOnce, FoolMeForever
from .prober import (Prober, Prober2, Prober3, HardProber,
                     NaiveProber, RemorsefulProber)
from .punisher import Punisher, InversePunisher
from .qlearner import RiskyQLearner, ArrogantQLearner, HesitantQLearner, CautiousQLearner
from .rand import Random
from .retaliate import (
    Retaliate, Retaliate2, Retaliate3, LimitedRetaliate, LimitedRetaliate2,
    LimitedRetaliate3)
from .sequence_player import SequencePlayer, ThueMorse, ThueMorseInverse
from .titfortat import (
    TitForTat, TitFor2Tats, TwoTitsForTat, Bully, SneakyTitForTat,
    SuspiciousTitForTat, AntiTitForTat, HardTitForTat, HardTitFor2Tats,
    OmegaTFT, Gradual, ContriteTitForTat, SlowTitForTwoTats, AdaptiveTitForTat)
from .worse_and_worse import (WorseAndWorse, KnowledgeableWorseAndWorse)

# Note: Meta* strategies are handled in .__init__.py

all_strategies = [
    Adaptive,
    AdaptiveTitForTat,
    Aggravater,
    ALLCorALLD,
    Alternator,
    AlternatorHunter,
    AntiCycler,
    AntiTitForTat,
    APavlov2006,
    APavlov2011,
    Appeaser,
    ArrogantQLearner,
    AverageCopier,
    BackStabber,
    Bully,
    Calculator,
    CautiousQLearner,
    Champion,
    ContriteTitForTat,
    Cooperator,
    CooperatorHunter,
    CycleHunter,
    CyclerCCCCCD,
    CyclerCCCD,
    CyclerCCD,
    CyclerDC,
    CyclerDDC,
    Darwin,
    Davis,
    Defector,
    DefectorHunter,
    Desperate,
    DoubleCrosser,
    EasyGo,
    Eatherley,
    EventualCycleHunter,
    Feld,
    FirmButFair,
    FoolMeForever,
    FoolMeOnce,
    ForgetfulFoolMeOnce,
    ForgetfulGrudger,
    Forgiver,
    ForgivingTitForTat,
    Fortress3,
    Fortress4,
    PSOGambler,
    GTFT,
    Geller,
    GellerCooperator,
    GellerDefector,
    GoByMajority,
    GoByMajority10,
    GoByMajority20,
    GoByMajority40,
    GoByMajority5,
    Golden,
    Gradual,
    GradualKiller,
    Grofman,
    Grudger,
    GrudgerAlternator,
    Grumpy,
    Handshake,
    HardGoByMajority,
    HardGoByMajority10,
    HardGoByMajority20,
    HardGoByMajority40,
    HardGoByMajority5,
    HardProber,
    HardTitFor2Tats,
    HardTitForTat,
    HesitantQLearner,
    Hopeless,
    Inverse,
    InversePunisher,
    Joss,
    KnowledgeableWorseAndWorse,
    LimitedRetaliate,
    LimitedRetaliate2,
    LimitedRetaliate3,
    EvolvedLookerUp,
    MathConstantHunter,
    NaiveProber,
    MindBender,
    MindController,
    MindReader,
    MindWarper,
    MirrorMindReader,
    NiceAverageCopier,
    Nydegger,
    OmegaTFT,
    OnceBitten,
    OppositeGrudger,
    Pi,
    Predator,
    Prober,
    Prober2,
    Prober3,
    ProtectedMindReader,
    Punisher,
    Raider,
    Random,
    RandomHunter,
    RemorsefulProber,
    Retaliate,
    Retaliate2,
    Retaliate3,
    Ripoff,
    RiskyQLearner,
    Shubik,
    SlowTitForTwoTats,
    SneakyTitForTat,
    SoftGrudger,
    SoftJoss,
    SolutionB1,
    SolutionB5,
    StochasticWSLS,
    SuspiciousTitForTat,
    Tester,
    ThueMorse,
    ThueMorseInverse,
    Thumper,
    TitForTat,
    TitFor2Tats,
    TrickyCooperator,
    TrickyDefector,
    Tullock,
    TwoTitsForTat,
    Willing,
    WinShiftLoseStay,
    WinStayLoseShift,
    WorseAndWorse,
    ZDExtort2,
    ZDExtort2v2,
    ZDExtort4,
    ZDGTFT2,
    ZDGen2,
    ZDSet2,
    e,
<<<<<<< HEAD
=======

>>>>>>> cb4d8405
]<|MERGE_RESOLUTION|>--- conflicted
+++ resolved
@@ -205,8 +205,4 @@
     ZDGen2,
     ZDSet2,
     e,
-<<<<<<< HEAD
-=======
-
->>>>>>> cb4d8405
 ]