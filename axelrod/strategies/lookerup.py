--- conflicted
+++ resolved
@@ -465,10 +465,10 @@
             pattern = tuple(v for k, v in sorted(lookup_dict.items()))
         elif pattern and parameters and initial_actions:
             # Compute the associated lookup table
-<<<<<<< HEAD
-=======
+            lookup_table = self._get_lookup_table(
+                lookup_dict, pattern, parameters
+            )
             plays, op_plays, op_start_plays = parameters
->>>>>>> 2b07a834
             lookup_table = self._get_lookup_table(
                 lookup_dict, pattern, parameters
             )
