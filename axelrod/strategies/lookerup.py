from collections import namedtuple
from itertools import product
from typing import Any, TypeVar

<<<<<<< HEAD
=======
import numpy.random as random
>>>>>>> 0739d390
from axelrod.action import Action, actions_to_str, str_to_actions
from axelrod.evolvable_player import (
    EvolvablePlayer,
    InsufficientParametersError,
    crossover_dictionaries,
)
from axelrod.player import Player
from numpy.random import choice

C, D = Action.C, Action.D
actions = (C, D)

Plays = namedtuple("Plays", "self_plays, op_plays, op_openings")
Reaction = TypeVar("Reaction", Action, float)


class LookupTable(object):
    """
    LookerUp and its children use this object to determine their next actions.

    It is an object that creates a table of all possible plays to a specified
    depth and the action to be returned for each combination of plays.
    The "get" method returns the appropriate response.
    For the table containing::

        ....
        Plays(self_plays=(C, C), op_plays=(C, D), op_openings=(D, C): D
        Plays(self_plays=(C, C), op_plays=(C, D), op_openings=(D, D): C
        ...

    with:
    player.history[-2:]=[C, C] and
    opponent.history[-2:]=[C, D] and
    opponent.history[:2]=[D, D],
    calling LookupTable.get(plays=(C, C), op_plays=(C, D), op_openings=(D, D))
    will return C.

    Instantiate the table with a lookup_dict. This is
    {(self_plays_tuple, op_plays_tuple, op_openings_tuple): action, ...}.
    It must contain every possible
    permutation with C's and D's of the above tuple.  so::

        good_dict = {((C,), (C,), ()): C,
                     ((C,), (D,), ()): C,
                     ((D,), (C,), ()): D,
                     ((D,), (D,), ()): C}

        bad_dict = {((C,), (C,), ()): C,
                    ((C,), (D,), ()): C,
                    ((D,), (C,), ()): D}

    LookupTable.from_pattern() creates an ordered list of keys for you and maps
    the pattern to the keys.::

        LookupTable.from_pattern(pattern=(C, D, D, C),
            player_depth=0, op_depth=1, op_openings_depth=1
        )

    creates the dictionary::

        {Plays(self_plays=(), op_plays=(C), op_openings=(C)): C,
         Plays(self_plays=(), op_plays=(C), op_openings=(D)): D,
         Plays(self_plays=(), op_plays=(D), op_openings=(C)): D,
         Plays(self_plays=(), op_plays=(D), op_openings=(D)): C,}

    and then returns a LookupTable with that dictionary.
    """

    def __init__(self, lookup_dict: dict) -> None:
        self._dict = make_keys_into_plays(lookup_dict)

        sample_key = next(iter(self._dict))
        self._plays_depth = len(sample_key.self_plays)
        self._op_plays_depth = len(sample_key.op_plays)
        self._op_openings_depth = len(sample_key.op_openings)
        self._table_depth = max(
            self._plays_depth, self._op_plays_depth, self._op_openings_depth
        )
        self._raise_error_for_bad_lookup_dict()

    def _raise_error_for_bad_lookup_dict(self):
        if any(
            len(key.self_plays) != self._plays_depth
            or len(key.op_plays) != self._op_plays_depth
            or len(key.op_openings) != self._op_openings_depth
            for key in self._dict
        ):
            raise ValueError("Lookup table keys are not all the same size.")
        total_key_combinations = 2 ** (
            self._plays_depth + self._op_plays_depth + self._op_openings_depth
        )
        if total_key_combinations != len(self._dict):
            msg = (
                "Lookup table does not have enough keys"
                + " to cover all possibilities."
            )
            raise ValueError(msg)

    @classmethod
    def from_pattern(
        cls, pattern: tuple, player_depth: int, op_depth: int, op_openings_depth: int
    ):
        keys = create_lookup_table_keys(
            player_depth=player_depth,
            op_depth=op_depth,
            op_openings_depth=op_openings_depth,
        )
        if len(keys) != len(pattern):
            msg = "Pattern must be len: {}, but was len: {}".format(
                len(keys), len(pattern)
            )
            raise ValueError(msg)
        input_dict = dict(zip(keys, pattern))
        return cls(input_dict)

    def get(self, plays: tuple, op_plays: tuple, op_openings: tuple) -> Any:
        return self._dict[
            Plays(self_plays=plays, op_plays=op_plays, op_openings=op_openings)
        ]

    @property
    def player_depth(self) -> int:
        return self._plays_depth

    @property
    def op_depth(self) -> int:
        return self._op_plays_depth

    @property
    def op_openings_depth(self) -> int:
        return self._op_openings_depth

    @property
    def table_depth(self) -> int:
        return self._table_depth

    @property
    def dictionary(self) -> dict:
        return self._dict.copy()

    def display(
        self, sort_by: tuple = ("op_openings", "self_plays", "op_plays")
    ) -> str:
        """
        Returns a string for printing lookup_table info in specified order.

        :param sort_by: only_elements='self_plays', 'op_plays', 'op_openings'
        """

        def sorter(plays):
            return tuple(actions_to_str(getattr(plays, field) for field in sort_by))

        col_width = 11
        sorted_keys = sorted(self._dict, key=sorter)
        header_line = (
            "{str_list[0]:^{width}}|"
            + "{str_list[1]:^{width}}|"
            + "{str_list[2]:^{width}}"
        )
        display_line = header_line.replace("|", ",") + ": {str_list[3]},"

        def make_commaed_str(action_tuple):
            return ", ".join(str(action) for action in action_tuple)

        line_elements = [
            (
                make_commaed_str(getattr(key, sort_by[0])),
                make_commaed_str(getattr(key, sort_by[1])),
                make_commaed_str(getattr(key, sort_by[2])),
                self._dict[key],
            )
            for key in sorted_keys
        ]
        header = header_line.format(str_list=sort_by, width=col_width) + "\n"
        lines = [
            display_line.format(str_list=line, width=col_width)
            for line in line_elements
        ]
        return header + "\n".join(lines) + "\n"

    def __eq__(self, other) -> bool:
        if not isinstance(other, LookupTable):
            return False
        return self._dict == other.dictionary


def make_keys_into_plays(lookup_table: dict) -> dict:
    """Returns a dict where all keys are Plays."""
    new_table = lookup_table.copy()
    if any(not isinstance(key, Plays) for key in new_table):
        new_table = {Plays(*key): value for key, value in new_table.items()}
    return new_table


def create_lookup_table_keys(
    player_depth: int, op_depth: int, op_openings_depth: int
) -> list:
    """Returns a list of Plays that has all possible permutations of C's and
    D's for each specified depth. the list is in order,
    C < D sorted by ((player_tuple), (op_tuple), (op_openings_tuple)).
    create_lookup_keys(2, 1, 0) returns::

        [Plays(self_plays=(C, C), op_plays=(C,), op_openings=()),
         Plays(self_plays=(C, C), op_plays=(D,), op_openings=()),
         Plays(self_plays=(C, D), op_plays=(C,), op_openings=()),
         Plays(self_plays=(C, D), op_plays=(D,), op_openings=()),
         Plays(self_plays=(D, C), op_plays=(C,), op_openings=()),
         Plays(self_plays=(D, C), op_plays=(D,), op_openings=()),
         Plays(self_plays=(D, D), op_plays=(C,), op_openings=()),
         Plays(self_plays=(D, D), op_plays=(D,), op_openings=())]

    """
    self_plays = product((C, D), repeat=player_depth)
    op_plays = product((C, D), repeat=op_depth)
    op_openings = product((C, D), repeat=op_openings_depth)

    iterator = product(self_plays, op_plays, op_openings)
    return [Plays(*plays_tuple) for plays_tuple in iterator]


default_tft_lookup_table = {
    Plays(self_plays=(), op_plays=(D,), op_openings=()): D,
    Plays(self_plays=(), op_plays=(C,), op_openings=()): C,
}


class LookerUp(Player):
    """
    This strategy uses a LookupTable to decide its next action. If there is not
    enough history to use the table, it calls from a list of
    self.initial_actions.

    if self_depth=2, op_depth=3, op_openings_depth=5, LookerUp finds the last 2
    plays of self, the last 3 plays of opponent and the opening 5 plays of
    opponent. It then looks those up on the LookupTable and returns the
    appropriate action. If 5 rounds have not been played (the minimum required
    for op_openings_depth), it calls from self.initial_actions.

    LookerUp can be instantiated with a dictionary. The dictionary uses
    tuple(tuple, tuple, tuple) or Plays as keys. for example.

    - self_plays: depth=2
    - op_plays: depth=1
    - op_openings: depth=0::

        {Plays((C, C), (C), ()): C,
         Plays((C, C), (D), ()): D,
         Plays((C, D), (C), ()): D,  <- example below
         Plays((C, D), (D), ()): D,
         Plays((D, C), (C), ()): C,
         Plays((D, C), (D), ()): D,
         Plays((D, D), (C), ()): C,
         Plays((D, D), (D), ()): D}

    From the above table, if the player last played C, D and the opponent last
    played C (here the initial opponent play is ignored) then this round,
    the player would play D.

    The dictionary must contain all possible permutations of C's and D's.

    LookerUp can also be instantiated with `pattern=str/tuple` of actions, and::

        parameters=Plays(
            self_plays=player_depth: int,
            op_plays=op_depth: int,
            op_openings=op_openings_depth: int)

    It will create keys of len=2 ** (sum(parameters)) and map the pattern to
    the keys.

    initial_actions is a tuple such as (C, C, D). A table needs initial actions
    equal to max(self_plays depth, opponent_plays depth, opponent_initial_plays
    depth). If provided initial_actions is too long, the extra will be ignored.
    If provided initial_actions is too short, the shortfall will be made up
    with C's.

    Some well-known strategies can be expressed as special cases; for example
    Cooperator is given by the dict (All history is ignored and always play C)::

        {Plays((), (), ()) : C}


    Tit-For-Tat is given by (The only history that is important is the
    opponent's last play.)::

       {Plays((), (D,), ()): D,
        Plays((), (C,), ()): C}


    LookerUp's LookupTable defaults to Tit-For-Tat.  The initial_actions
    defaults to playing C.

    Names:

    - Lookerup: Original name by Martin Jones
    """

    name = "LookerUp"
    classifier = {
        "memory_depth": float("inf"),
        "stochastic": False,
        "makes_use_of": set(),
        "long_run_time": False,
        "inspects_source": False,
        "manipulates_source": False,
        "manipulates_state": False,
    }

    default_tft_lookup_table = {
        Plays(self_plays=(), op_plays=(D,), op_openings=()): D,
        Plays(self_plays=(), op_plays=(C,), op_openings=()): C,
    }

    def __init__(
        self,
        lookup_dict: dict = None,
        initial_actions: tuple = None,
        pattern: Any = None,  # pattern is str or tuple of Action's.
        parameters: Plays = None
    ) -> None:

        super().__init__()
        self.parameters = parameters
        self.pattern = pattern
        self._lookup = self._get_lookup_table(lookup_dict, pattern, parameters)
        self._set_memory_depth()
        self.initial_actions = self._get_initial_actions(initial_actions)
        self._initial_actions_pool = list(self.initial_actions)

    @classmethod
    def _get_lookup_table(
        cls, lookup_dict: dict, pattern: Any, parameters: tuple
    ) -> LookupTable:
        if lookup_dict:
            return LookupTable(lookup_dict=lookup_dict)
        if pattern is not None and parameters is not None:
            if isinstance(pattern, str):
                pattern = str_to_actions(pattern)
            self_depth, op_depth, op_openings_depth = parameters
            return LookupTable.from_pattern(
                pattern, self_depth, op_depth, op_openings_depth
            )
        return LookupTable(default_tft_lookup_table)

    def _set_memory_depth(self):
        if self._lookup.op_openings_depth == 0:
            self.classifier["memory_depth"] = self._lookup.table_depth
        else:
            self.classifier["memory_depth"] = float("inf")

    def _get_initial_actions(self, initial_actions: tuple) -> tuple:
        """Initial actions will always be cut down to table_depth."""
        table_depth = self._lookup.table_depth
        if not initial_actions:
            return tuple([C] * table_depth)
        initial_actions_shortfall = table_depth - len(initial_actions)
        if initial_actions_shortfall > 0:
            return initial_actions + tuple([C] * initial_actions_shortfall)
        return initial_actions[:table_depth]

    def strategy(self, opponent: Player) -> Reaction:
        turn_index = len(opponent.history)
        while turn_index < len(self._initial_actions_pool):
            return self._initial_actions_pool[turn_index]

        player_last_n_plays = get_last_n_plays(
            player=self, depth=self._lookup.player_depth
        )
        opponent_last_n_plays = get_last_n_plays(
            player=opponent, depth=self._lookup.op_depth
        )
        opponent_initial_plays = tuple(
            opponent.history[: self._lookup.op_openings_depth]
        )

        return self._lookup.get(
            player_last_n_plays, opponent_last_n_plays, opponent_initial_plays
        )

    @property
    def lookup_dict(self):
        return self._lookup.dictionary

    def lookup_table_display(
        self, sort_by: tuple = ("op_openings", "self_plays", "op_plays")
    ) -> str:
        """
        Returns a string for printing lookup_table info in specified order.

        :param sort_by: only_elements='self_plays', 'op_plays', 'op_openings'
        """
        return self._lookup.display(sort_by=sort_by)


class EvolvableLookerUp(LookerUp, EvolvablePlayer):
    name = "EvolvableLookerUp"

    def __init__(
        self,
        lookup_dict: dict = None,
        initial_actions: tuple = None,
        pattern: Any = None,  # pattern is str or tuple of Action's.
        parameters: Plays = None,
        mutation_probability: float = None,
        seed: int = None
    ) -> None:
        self.set_seed(seed=seed)
        lookup_dict, initial_actions, pattern, parameters, mutation_probability = self._normalize_parameters(
            lookup_dict, initial_actions, pattern, parameters, mutation_probability
        )
        LookerUp.__init__(
            self,
            lookup_dict=lookup_dict,
            initial_actions=initial_actions,
            pattern=pattern,
            parameters=parameters,
        )
        EvolvablePlayer.__init__(self)
        self.mutation_probability = mutation_probability
        self.overwrite_init_kwargs(
            lookup_dict=lookup_dict,
            initial_actions=initial_actions,
            pattern=pattern,
            parameters=parameters,
            mutation_probability=mutation_probability,
        )

    def _normalize_parameters(self, lookup_dict=None, initial_actions=None, pattern=None, parameters=None,
                              mutation_probability=None):
        if lookup_dict and initial_actions:
            # Compute the associated pattern and parameters
            # Map the table keys to namedTuple Plays
            lookup_table = self._get_lookup_table(lookup_dict, pattern, parameters)
            lookup_dict = lookup_table.dictionary
            parameters = (lookup_table.player_depth, lookup_table.op_depth, lookup_table.op_openings_depth)
            pattern = tuple(v for k, v in sorted(lookup_dict.items()))
        elif pattern and parameters and initial_actions:
            # Compute the associated lookup table
            plays, op_plays, op_start_plays = parameters
            lookup_table = self._get_lookup_table(lookup_dict, pattern, parameters)
            lookup_dict = lookup_table.dictionary
        elif parameters:
            # Generate a random pattern and (maybe) initial actions
            plays, op_plays, op_start_plays = parameters
            pattern, lookup_table = self.random_params(plays, op_plays, op_start_plays)
            lookup_dict = lookup_table.dictionary
            if not initial_actions:
                num_actions = max([plays, op_plays, op_start_plays])
                initial_actions = tuple([self._random.choice((C, D)) for _ in range(num_actions)])
        else:
            raise InsufficientParametersError("Insufficient Parameters to instantiate EvolvableLookerUp")
        # Normalize pattern
        if isinstance(pattern, str):
            pattern = str_to_actions(pattern)
        pattern = tuple(pattern)
        if mutation_probability is None:
            plays, op_plays, op_start_plays = parameters
            keys = create_lookup_table_keys(plays, op_plays, op_start_plays)
            mutation_probability = 2. / len(keys)
        return lookup_dict, initial_actions, pattern, parameters, mutation_probability

    def random_value(self):
        return self._random.choice(actions)

    def random_params(self, plays, op_plays, op_start_plays):
        keys = create_lookup_table_keys(plays, op_plays, op_start_plays)
        # To get a pattern, we just randomly pick between C and D for each key
        pattern = [self.random_value() for _ in keys]
        table = dict(zip(keys, pattern))
        return pattern, LookupTable(table)

    @classmethod
    def mutate_value(cls, value):
        return value.flip()

    def mutate_table(self, table, mutation_probability):
        randoms = self._random.random(len(table.keys()))
        # Flip each value with a probability proportional to the mutation rate
        for i, (history, move) in enumerate(table.items()):
            if randoms[i] < mutation_probability:
                table[history] = self.mutate_value(move)
        return table

    def mutate(self):
        lookup_dict = self.mutate_table(self.lookup_dict, self.mutation_probability)
        # Add in starting moves
        initial_actions = list(self.initial_actions)
        for i in range(len(initial_actions)):
            r = self._random.random()
            if r < self.mutation_probability:
                initial_actions[i] = initial_actions[i].flip()
        return self.create_new(
            lookup_dict=lookup_dict,
            initial_actions=tuple(initial_actions),
        )

    def crossover(self, other):
        if other.__class__ != self.__class__:
            raise TypeError("Crossover must be between the same player classes.")
        lookup_dict = crossover_dictionaries(self.lookup_dict, other.lookup_dict, self._random)
        return self.create_new(lookup_dict=lookup_dict)


class EvolvedLookerUp1_1_1(LookerUp):
    """
    A 1 1 1 Lookerup trained with an evolutionary algorithm.

    Names:

    - Evolved Lookerup 1 1 1: Original name by Marc Harper
    """

    name = "EvolvedLookerUp1_1_1"

    def __init__(self) -> None:
        params = Plays(self_plays=1, op_plays=1, op_openings=1)
        super().__init__(parameters=params, pattern="CDDDDCDD", initial_actions=(C,))


class EvolvedLookerUp2_2_2(LookerUp):
    """
    A 2 2 2 Lookerup trained with an evolutionary algorithm.

    Names:

    - Evolved Lookerup 2 2 2: Original name by Marc Harper
    """

    name = "EvolvedLookerUp2_2_2"

    def __init__(self) -> None:
        params = Plays(self_plays=2, op_plays=2, op_openings=2)
        pattern = "CDDCDCDDCDDDCDDDDDCDCDCCCDDCCDCDDDCCCCCDDDCDDDDDDDDDCCDDCDDDCCCD"
        super().__init__(parameters=params, pattern=pattern, initial_actions=(C, C))


class Winner12(LookerUp):
    """
    A lookup table based strategy.

    Names:

    - Winner12: [Mathieu2015]_
    """

    name = "Winner12"

    def __init__(self) -> None:
        params = Plays(self_plays=1, op_plays=2, op_openings=0)
        pattern = "CDCDDCDD"
        super().__init__(parameters=params, pattern=pattern, initial_actions=(C, C))


class Winner21(LookerUp):
    """
    A lookup table based strategy.

    Names:

    - Winner21: [Mathieu2015]_
    """

    name = "Winner21"

    def __init__(self) -> None:
        params = Plays(self_plays=1, op_plays=2, op_openings=0)
        pattern = "CDCDCDDD"
        super().__init__(parameters=params, pattern=pattern, initial_actions=(D, C))


def get_last_n_plays(player: Player, depth: int) -> tuple:
    """Returns the last N plays of player as a tuple."""
    if depth == 0:
        return ()
    return tuple(player.history[-1 * depth :])<|MERGE_RESOLUTION|>--- conflicted
+++ resolved
@@ -2,10 +2,6 @@
 from itertools import product
 from typing import Any, TypeVar
 
-<<<<<<< HEAD
-=======
-import numpy.random as random
->>>>>>> 0739d390
 from axelrod.action import Action, actions_to_str, str_to_actions
 from axelrod.evolvable_player import (
     EvolvablePlayer,
@@ -13,7 +9,7 @@
     crossover_dictionaries,
 )
 from axelrod.player import Player
-from numpy.random import choice
+
 
 C, D = Action.C, Action.D
 actions = (C, D)
