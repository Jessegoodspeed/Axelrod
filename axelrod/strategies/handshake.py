<<<<<<< HEAD
from axelrod import Actions, Player
from axelrod.actions import Action

from typing import List
=======
from axelrod.actions import Actions
from axelrod.player import Player
>>>>>>> c2dba096

C, D = Actions.C, Actions.D


class Handshake(Player):
    """Starts with C, D. If the opponent plays the same way, cooperate forever,
    else defect forever.

    Names:

    - Handshake: [Robson1989]_
    """

    name = 'Handshake'
    classifier = {
        'memory_depth': float('inf'),  # Long memory
        'stochastic': False,
        'makes_use_of': set(),
        'long_run_time': False,
        'inspects_source': False,
        'manipulates_source': False,
        'manipulates_state': False
    }

    def __init__(self, initial_plays: List[Action]=None) -> None:
        super().__init__()
        if not initial_plays:
            initial_plays = [C, D]
        self.initial_plays = initial_plays

    def strategy(self, opponent: Player) -> Action:
        # Begin by playing the sequence C, D
        index = len(self.history)
        if index < len(self.initial_plays):
            return self.initial_plays[index]
        # If our opponent played [C, D] on the first two moves, cooperate
        # forever. Otherwise defect forever.
        if opponent.history[0: len(self.initial_plays)] == self.initial_plays:
            return C
        return D<|MERGE_RESOLUTION|>--- conflicted
+++ resolved
@@ -1,12 +1,7 @@
-<<<<<<< HEAD
-from axelrod import Actions, Player
-from axelrod.actions import Action
+from axelrod.actions import Actions, Action
+from axelrod.player import Player
 
 from typing import List
-=======
-from axelrod.actions import Actions
-from axelrod.player import Player
->>>>>>> c2dba096
 
 C, D = Actions.C, Actions.D
 
