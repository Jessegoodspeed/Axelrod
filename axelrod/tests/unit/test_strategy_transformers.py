import unittest

<<<<<<< HEAD
import axelrod
from axelrod.classifier import Classifiers
=======
import axelrod as axl
>>>>>>> d4735cb2
from axelrod.strategy_transformers import *
from axelrod.tests.strategies.test_cooperator import TestCooperator
from axelrod.tests.strategies.test_titfortat import TestTitForTat

C, D = axl.Action.C, axl.Action.D


@FlipTransformer(name_prefix=None)
class CanPickle(axl.Cooperator):
    pass


@FlipTransformer()
class CanNotPickle(axl.Cooperator):
    pass


class TestTransformers(unittest.TestCase):
    def test_player_can_be_pickled(self):
        player = axl.Cooperator()
        self.assertTrue(player_can_be_pickled(player))

        player = IdentityTransformer()(axl.Cooperator)()
        self.assertFalse(player_can_be_pickled(player))

        player = CanPickle()
        self.assertTrue(player_can_be_pickled(player))

        player = CanNotPickle()
        self.assertFalse(player_can_be_pickled(player))

    def test_is_strategy_static(self):
        self.assertTrue(is_strategy_static(axl.Cooperator))
        self.assertFalse(is_strategy_static(axl.Alternator))

    def test_is_strategy_static_with_inherited_strategy(self):
        class NewCooperator(axl.Cooperator):
            pass

        class NewAlternator(axl.Alternator):
            pass

        self.assertTrue(is_strategy_static(NewCooperator))
        self.assertFalse(is_strategy_static(NewAlternator))

    def test_DecoratorReBuilder(self):
        new_prefix = "YOLO"
        decorator = NoisyTransformer(0.2, name_prefix=new_prefix)

        factory_args = (noisy_wrapper, "Noisy", noisy_reclassifier)
        args = decorator.args
        kwargs = decorator.kwargs.copy()

        new_decorator = DecoratorReBuilder()(factory_args, args, kwargs, new_prefix)

        self.assertEqual(
            decorator(axl.Cooperator)(), new_decorator(axl.Cooperator)()
        )

    def test_StrategyReBuilder_declared_class_with_name_prefix(self):
        player = CanNotPickle()
        self.assertEqual(player.__class__.__name__, "FlippedCanNotPickle")

        decorators = [player.decorator]
        import_name = "CanNotPickle"
        module_name = player.__module__

        new_player = StrategyReBuilder()(decorators, import_name, module_name)

        update_dict = player.__dict__.copy()

        new_player.__dict__.update(update_dict)
        self.assertEqual(player, new_player)

    def test_StrategyReBuilder_dynamically_wrapped_class_with_name_prefix(self):
        player = FlipTransformer()(axl.Cooperator)()
        self.assertEqual(player.__class__.__name__, "FlippedCooperator")

        decorators = [player.decorator]
        import_name = "Cooperator"
        module_name = player.__module__

        new_player = StrategyReBuilder()(decorators, import_name, module_name)

        update_dict = player.__dict__.copy()

        new_player.__dict__.update(update_dict)
        self.assertEqual(player, new_player)

    def test_StrategyReBuilder_dynamically_wrapped_class_no_name_prefix(self):
        player = IdentityTransformer()(axl.Cooperator)()
        self.assertEqual(player.__class__.__name__, "Cooperator")

        decorators = [player.decorator]
        import_name = "Cooperator"
        module_name = player.__module__

        new_player = StrategyReBuilder()(decorators, import_name, module_name)

        update_dict = player.__dict__.copy()

        new_player.__dict__.update(update_dict)
        self.assertEqual(player, new_player)

    def test_StrategyReBuilder_many_decorators(self):
        decorator_1 = IdentityTransformer()
        decorator_2 = FlipTransformer()
        decorator_3 = DualTransformer()
        player = decorator_3(decorator_2(decorator_1(axl.Cooperator)))()
        self.assertEqual(player.__class__.__name__, "DualFlippedCooperator")

        decorators = [decorator_1, decorator_2, decorator_3]
        import_name = "Cooperator"
        module_name = player.__module__

        new_player = StrategyReBuilder()(decorators, import_name, module_name)

        update_dict = player.__dict__.copy()

        new_player.__dict__.update(update_dict)
        self.assertEqual(player, new_player)

    def test_all_strategies(self):
        # Attempt to transform each strategy to ensure that implementation
        # choices (like use of super) do not cause issues
        for s in axl.strategies:
            opponent = axl.Cooperator()
            player = IdentityTransformer()(s)()
            player.play(opponent)

    def test_naming(self):
        """Tests that the player and class names are properly modified."""
        cls = FlipTransformer()(axl.Cooperator)
        p1 = cls()
        self.assertEqual(cls.__name__, "FlippedCooperator")
        self.assertEqual(p1.name, "Flipped Cooperator")

        cls = ForgiverTransformer(0.5)(axl.Alternator)
        p1 = cls()
        self.assertEqual(cls.__name__, "ForgivingAlternator")
        self.assertEqual(p1.name, "Forgiving Alternator")

        cls = ForgiverTransformer(0.5, name_prefix="")(axl.Alternator)
        p1 = cls()
        self.assertEqual(cls.__name__, "Alternator")
        self.assertEqual(p1.name, "Alternator")

    def test_repr(self):
        """Tests that the player __repr__ is properly modified to add
        Transformer's parameters.
        """
        self.assertEqual(
            str(ForgiverTransformer(0.5)(axl.Alternator)()),
            "Forgiving Alternator: 0.5",
        )
        self.assertEqual(
            str(InitialTransformer([D, D, C])(axl.Alternator)()),
            "Initial Alternator: [D, D, C]",
        )
        self.assertEqual(
            str(FlipTransformer()(axl.Random)(0.1)), "Flipped Random: 0.1"
        )
        self.assertEqual(
            str(
                MixedTransformer(0.3, (axl.Alternator, axl.Bully))(
                    axl.Random
                )(0.1)
            ),
            "Mutated Random: 0.1: 0.3, ['Alternator', 'Bully']",
        )

    def test_doc(self):
        """Test that the original docstring is present"""
        player = axl.Alternator()
        transformer = InitialTransformer([D, D, C])(axl.Alternator)()
        self.assertEqual(player.__doc__, transformer.__doc__)

    def test_cloning(self):
        """Tests that Player.clone preserves the application of transformations.
        """
        p1 = axl.Cooperator()
        p2 = FlipTransformer()(axl.Cooperator)()  # Defector
        p3 = p2.clone()
        match = axl.Match((p1, p3), turns=2)
        results = match.play()
        self.assertEqual(results, [(C, D), (C, D)])

    def test_generic(self):
        """Test that the generic wrapper does nothing."""
        # This is the identity transformer
        transformer = StrategyTransformerFactory(generic_strategy_wrapper)()
        Cooperator2 = transformer(axl.Cooperator)
        p1 = Cooperator2()
        p2 = axl.Cooperator()
        match = axl.Match((p1, p2), turns=2)
        results = match.play()
        self.assertEqual(results, [(C, C), (C, C)])

    def test_flip_transformer(self):
        """Tests that FlipTransformer(Cooperator) == Defector."""
        p1 = axl.Cooperator()
        p2 = FlipTransformer()(axl.Cooperator)()  # Defector
        match = axl.Match((p1, p2), turns=3)
        results = match.play()
        self.assertEqual(results, [(C, D), (C, D), (C, D)])

    def test_dual_transformer_with_all_strategies(self):
        """Tests that DualTransformer produces the opposite results when faced
        with the same opponent history.
        """
        for s in axl.short_run_time_strategies:
            self.assert_dual_wrapper_correct(s)

    def test_dual_jossann_regression_test(self):
        player_class = JossAnnTransformer((0.2, 0.3))(axl.Alternator)
        self.assert_dual_wrapper_correct(player_class)

        player_class = JossAnnTransformer((0.5, 0.4))(axl.EvolvedLookerUp2_2_2)
        self.assert_dual_wrapper_correct(player_class)

    def test_dual_transformer_simple_play_regression_test(self):
        """DualTransformer has failed when there were multiple DualTransformers.
        It has also failed when DualTransformer was not the outermost
        transformer or when other transformers were between multiple
        DualTransformers."""
        multiple_dual_transformers = DualTransformer()(
            FlipTransformer()(DualTransformer()(axl.Cooperator))
        )()

        dual_transformer_not_first = IdentityTransformer()(
            DualTransformer()(axl.Cooperator)
        )()

        for _ in range(3):
            multiple_dual_transformers.play(dual_transformer_not_first)

        self.assertEqual(multiple_dual_transformers.history, [D, D, D])
        self.assertEqual(dual_transformer_not_first.history, [D, D, D])

    def test_dual_transformer_multiple_interspersed_regression_test(self):
        """DualTransformer has failed when there were multiple DualTransformers.
        It has also failed when DualTransformer was not the outermost
        transformer or when other transformers were between multiple
        DualTransformers."""
        dual_not_first_transformer = IdentityTransformer()(
            DualTransformer()(axl.EvolvedANN)
        )
        self.assert_dual_wrapper_correct(dual_not_first_transformer)

        multiple_dual_transformers = DualTransformer()(
            DualTransformer()(axl.WinStayLoseShift)
        )
        self.assert_dual_wrapper_correct(multiple_dual_transformers)

    def assert_dual_wrapper_correct(self, player_class):
        turns = 100

        p1 = player_class()
        p2 = DualTransformer()(player_class)()
        p3 = axl.CyclerCCD()  # Cycles 'CCD'

        axl.seed(0)
        for _ in range(turns):
            p1.play(p3)

        p3.reset()

        axl.seed(0)
        for _ in range(turns):
            p2.play(p3)

        self.assertEqual(p1.history, [x.flip() for x in p2.history])

    def test_jossann_transformer(self):
        """Tests the JossAnn transformer.
        """
        probability = (1, 0)
<<<<<<< HEAD
        p1 = JossAnnTransformer(probability)(axelrod.Defector)()
        self.assertFalse(Classifiers["stochastic"](p1))
        p2 = axelrod.Cooperator()
=======
        p1 = JossAnnTransformer(probability)(axl.Defector)()
        self.assertFalse(p1.classifier["stochastic"])
        p2 = axl.Cooperator()
>>>>>>> d4735cb2
        for _ in range(5):
            p1.play(p2)
        self.assertEqual(p1.history, [C, C, C, C, C])

        probability = (0, 1)
<<<<<<< HEAD
        p1 = JossAnnTransformer(probability)(axelrod.Cooperator)()
        self.assertFalse(Classifiers["stochastic"](p1))
        p2 = axelrod.Cooperator()
=======
        p1 = JossAnnTransformer(probability)(axl.Cooperator)()
        self.assertFalse(p1.classifier["stochastic"])
        p2 = axl.Cooperator()
>>>>>>> d4735cb2
        for _ in range(5):
            p1.play(p2)
        self.assertEqual(p1.history, [D, D, D, D, D])

        probability = (0.3, 0.3)
<<<<<<< HEAD
        p1 = JossAnnTransformer(probability)(axelrod.TitForTat)()
        self.assertTrue(Classifiers["stochastic"](p1))
=======
        p1 = JossAnnTransformer(probability)(axl.TitForTat)()
        self.assertTrue(p1.classifier["stochastic"])
>>>>>>> d4735cb2

        p2 = axl.Cycler()
        axl.seed(0)
        for _ in range(5):
            p1.play(p2)
        self.assertEqual(p1.history, [D, C, C, D, D])

        probability = (0.6, 0.6)
<<<<<<< HEAD
        p1 = JossAnnTransformer(probability)(axelrod.Cooperator)()
        self.assertTrue(Classifiers["stochastic"](p1))
        p2 = axelrod.Cooperator()
=======
        p1 = JossAnnTransformer(probability)(axl.Cooperator)()
        self.assertTrue(p1.classifier["stochastic"])
        p2 = axl.Cooperator()
>>>>>>> d4735cb2
        for _ in range(5):
            p1.play(p2)
        self.assertEqual(p1.history, [D, C, D, D, C])

        probability = (0, 1)
<<<<<<< HEAD
        p1 = JossAnnTransformer(probability)(axelrod.Random)
        self.assertFalse(Classifiers["stochastic"](p1()))

        probability = (1, 0)
        p1 = JossAnnTransformer(probability)(axelrod.Random)
        self.assertFalse(Classifiers["stochastic"](p1()))

        probability = (0.5, 0.5)
        p1 = JossAnnTransformer(probability)(axelrod.TitForTat)
        self.assertTrue(Classifiers["stochastic"](p1()))

        probability = (0, 0.5)
        p1 = JossAnnTransformer(probability)(axelrod.TitForTat)
        self.assertTrue(Classifiers["stochastic"](p1()))

        probability = (0, 0)
        p1 = JossAnnTransformer(probability)(axelrod.TitForTat)
        self.assertFalse(Classifiers["stochastic"](p1()))

        probability = (0, 0)
        p1 = JossAnnTransformer(probability)(axelrod.Random)
        self.assertTrue(Classifiers["stochastic"](p1()))
=======
        p1 = JossAnnTransformer(probability)(axl.Random)
        self.assertFalse(p1.classifier["stochastic"])
        self.assertFalse(p1().classifier["stochastic"])

        probability = (1, 0)
        p1 = JossAnnTransformer(probability)(axl.Random)
        self.assertFalse(p1.classifier["stochastic"])
        self.assertFalse(p1().classifier["stochastic"])

        probability = (0.5, 0.5)
        p1 = JossAnnTransformer(probability)(axl.TitForTat)
        self.assertTrue(p1.classifier["stochastic"])
        self.assertTrue(p1().classifier["stochastic"])

        probability = (0, 0.5)
        p1 = JossAnnTransformer(probability)(axl.TitForTat)
        self.assertTrue(p1.classifier["stochastic"])
        self.assertTrue(p1().classifier["stochastic"])

        probability = (0, 0)
        p1 = JossAnnTransformer(probability)(axl.TitForTat)
        self.assertFalse(p1.classifier["stochastic"])
        self.assertFalse(p1().classifier["stochastic"])

        probability = (0, 0)
        p1 = JossAnnTransformer(probability)(axl.Random)
        self.assertTrue(p1.classifier["stochastic"])
        self.assertTrue(p1().classifier["stochastic"])
>>>>>>> d4735cb2

    def test_noisy_transformer(self):
        """Tests that the noisy transformed does flip some moves."""
        random.seed(5)
        # Cooperator to Defector
<<<<<<< HEAD
        p1 = axelrod.Cooperator()
        p2 = NoisyTransformer(0.5)(axelrod.Cooperator)()
        self.assertTrue(Classifiers["stochastic"](p2))
=======
        p1 = axl.Cooperator()
        p2 = NoisyTransformer(0.5)(axl.Cooperator)()
        self.assertTrue(p2.classifier["stochastic"])
>>>>>>> d4735cb2
        for _ in range(10):
            p1.play(p2)
        self.assertEqual(p2.history, [C, C, C, C, C, C, D, D, C, C])

<<<<<<< HEAD
        p2 = NoisyTransformer(0)(axelrod.Cooperator)
        self.assertFalse(Classifiers["stochastic"](p2()))

        p2 = NoisyTransformer(1)(axelrod.Cooperator)
        self.assertFalse(Classifiers["stochastic"](p2()))

        p2 = NoisyTransformer(0.3)(axelrod.Cooperator)
        self.assertTrue(Classifiers["stochastic"](p2()))

        p2 = NoisyTransformer(0)(axelrod.Random)
        self.assertTrue(Classifiers["stochastic"](p2()))

        p2 = NoisyTransformer(1)(axelrod.Random)
        self.assertTrue(Classifiers["stochastic"](p2()))
=======
        p2 = NoisyTransformer(0)(axl.Cooperator)
        self.assertFalse(p2.classifier["stochastic"])
        self.assertFalse(p2().classifier["stochastic"])

        p2 = NoisyTransformer(1)(axl.Cooperator)
        self.assertFalse(p2.classifier["stochastic"])
        self.assertFalse(p2().classifier["stochastic"])

        p2 = NoisyTransformer(0.3)(axl.Cooperator)
        self.assertTrue(p2.classifier["stochastic"])
        self.assertTrue(p2().classifier["stochastic"])

        p2 = NoisyTransformer(0)(axl.Random)
        self.assertTrue(p2.classifier["stochastic"])
        self.assertTrue(p2().classifier["stochastic"])

        p2 = NoisyTransformer(1)(axl.Random)
        self.assertTrue(p2.classifier["stochastic"])
        self.assertTrue(p2().classifier["stochastic"])
>>>>>>> d4735cb2

    def test_forgiving(self):
        """Tests that the forgiving transformer flips some defections."""
        random.seed(10)
<<<<<<< HEAD
        p1 = ForgiverTransformer(0.5)(axelrod.Alternator)()
        self.assertTrue(Classifiers["stochastic"](p1))
        p2 = axelrod.Defector()
=======
        p1 = ForgiverTransformer(0.5)(axl.Alternator)()
        self.assertTrue(p1.classifier["stochastic"])
        p2 = axl.Defector()
>>>>>>> d4735cb2
        for _ in range(10):
            p1.play(p2)
        self.assertEqual(p1.history, [C, D, C, C, D, C, C, D, C, D])

<<<<<<< HEAD
        p1 = ForgiverTransformer(0)(axelrod.Alternator)()
        self.assertFalse(Classifiers["stochastic"](p1))

        p1 = ForgiverTransformer(1)(axelrod.Alternator)()
        self.assertFalse(Classifiers["stochastic"](p1))

    def test_initial_transformer(self):
        """Tests the InitialTransformer."""
        p1 = axelrod.Cooperator()
        self.assertEqual(Classifiers["memory_depth"](p1), 0)
        p2 = InitialTransformer([D, D])(axelrod.Cooperator)()
        self.assertEqual(Classifiers["memory_depth"](p2), 2)
=======
        p1 = ForgiverTransformer(0)(axl.Alternator)()
        self.assertFalse(p1.classifier["stochastic"])

        p1 = ForgiverTransformer(1)(axl.Alternator)()
        self.assertFalse(p1.classifier["stochastic"])

    def test_initial_transformer(self):
        """Tests the InitialTransformer."""
        p1 = axl.Cooperator()
        self.assertEqual(p1.classifier["memory_depth"], 0)
        p2 = InitialTransformer([D, D])(axl.Cooperator)()
        self.assertEqual(p2.classifier["memory_depth"], 2)
>>>>>>> d4735cb2
        for _ in range(5):
            p1.play(p2)
        self.assertEqual(p2.history, [D, D, C, C, C])

        p1 = axl.Cooperator()
        p2 = InitialTransformer([D, D, C, D])(axl.Cooperator)()
        for _ in range(5):
            p1.play(p2)
        self.assertEqual(p2.history, [D, D, C, D, C])

<<<<<<< HEAD
        p3 = InitialTransformer([D, D])(axelrod.Adaptive)()
        self.assertEqual(Classifiers["memory_depth"](p3), float("inf"))
=======
        p3 = InitialTransformer([D, D])(axl.Adaptive)()
        self.assertEqual(p3.classifier["memory_depth"], float("inf"))
>>>>>>> d4735cb2

    def test_final_transformer(self):
        """Tests the FinalTransformer when tournament length is known."""
        # Final play transformer
<<<<<<< HEAD
        p1 = axelrod.Cooperator()
        p2 = FinalTransformer([D, D, D])(axelrod.Cooperator)()
        self.assertEqual(Classifiers["makes_use_of"](p2), set(["length"]))
        self.assertEqual(Classifiers["memory_depth"](p2), 3)
        self.assertEqual(Classifiers["makes_use_of"](axelrod.Cooperator()), set([]))
=======
        p1 = axl.Cooperator()
        p2 = FinalTransformer([D, D, D])(axl.Cooperator)()
        self.assertEqual(p2.classifier["makes_use_of"], set(["length"]))
        self.assertEqual(p2.classifier["memory_depth"], 3)
        self.assertEqual(axl.Cooperator.classifier["makes_use_of"], set([]))
>>>>>>> d4735cb2

        p2.match_attributes["length"] = 6
        for _ in range(8):
            p1.play(p2)
        self.assertEqual(p2.history, [C, C, C, D, D, D, C, C])

<<<<<<< HEAD
        p3 = FinalTransformer([D, D])(axelrod.Adaptive)()
        self.assertEqual(Classifiers["memory_depth"](p3), float("inf"))
=======
        p3 = FinalTransformer([D, D])(axl.Adaptive)()
        self.assertEqual(p3.classifier["memory_depth"], float("inf"))
>>>>>>> d4735cb2

    def test_final_transformer2(self):
        """Tests the FinalTransformer when tournament length is not known."""
        p1 = axl.Cooperator()
        p2 = FinalTransformer([D, D])(axl.Cooperator)()
        for _ in range(6):
            p1.play(p2)
        self.assertEqual(p2.history, [C, C, C, C, C, C])

    def test_history_track(self):
        """Tests the history tracking transformer."""
        p1 = axl.Cooperator()
        p2 = TrackHistoryTransformer()(axl.Random)()
        for _ in range(6):
            p1.play(p2)
        self.assertEqual(p2.history, p2._recorded_history)

    def test_composition(self):
        """Tests that transformations can be chained or composed."""
        cls1 = InitialTransformer([D, D])(axl.Cooperator)
        cls2 = FinalTransformer([D, D])(cls1)
        p1 = cls2()
        p2 = axl.Cooperator()
        p1.match_attributes["length"] = 8
        for _ in range(8):
            p1.play(p2)
        self.assertEqual(p1.history, [D, D, C, C, C, C, D, D])

        cls1 = FinalTransformer([D, D])(InitialTransformer([D, D])(axl.Cooperator))
        p1 = cls1()
        p2 = axl.Cooperator()
        p1.match_attributes["length"] = 8
        for _ in range(8):
            p1.play(p2)
        self.assertEqual(p1.history, [D, D, C, C, C, C, D, D])

    def test_compose_transformers(self):
        cls1 = compose_transformers(
            FinalTransformer([D, D]), InitialTransformer([D, D])
        )
        p1 = cls1(axl.Cooperator)()
        p2 = axl.Cooperator()
        p1.match_attributes["length"] = 8
        for _ in range(8):
            p1.play(p2)
        self.assertEqual(p1.history, [D, D, C, C, C, C, D, D])

    def test_retailiation(self):
        """Tests the RetaliateTransformer."""
        p1 = RetaliationTransformer(1)(axl.Cooperator)()
        p2 = axl.Defector()
        for _ in range(5):
            p1.play(p2)
        self.assertEqual(p1.history, [C, D, D, D, D])
        self.assertEqual(p2.history, [D, D, D, D, D])

        p1 = RetaliationTransformer(1)(axl.Cooperator)()
        p2 = axl.Alternator()
        for _ in range(5):
            p1.play(p2)
        self.assertEqual(p1.history, [C, C, D, C, D])
        self.assertEqual(p2.history, [C, D, C, D, C])

        TwoTitsForTat = RetaliationTransformer(2)(axl.Cooperator)
        p1 = TwoTitsForTat()
        p2 = axl.CyclerCCD()
        for _ in range(9):
            p1.play(p2)
        self.assertEqual(p1.history, [C, C, C, D, D, C, D, D, C])
        self.assertEqual(p2.history, [C, C, D, C, C, D, C, C, D])

    def test_retaliation_until_apology(self):
        """Tests the RetaliateUntilApologyTransformer."""
        TFT = RetaliateUntilApologyTransformer()(axl.Cooperator)
        p1 = TFT()
        p2 = axl.Cooperator()
        p1.play(p2)
        p1.play(p2)
        self.assertEqual(p1.history, [C, C])

        p1 = TFT()
        p2 = axl.Defector()
        p1.play(p2)
        p1.play(p2)
        self.assertEqual(p1.history, [C, D])

        random.seed(12)
        p1 = TFT()
        p2 = axl.Random()
        for _ in range(5):
            p1.play(p2)
        self.assertEqual(p1.history, [C, C, D, D, C])

    def test_apology(self):
        """Tests the ApologyTransformer."""
        ApologizingDefector = ApologyTransformer([D], [C])(axl.Defector)
        p1 = ApologizingDefector()
        p2 = axl.Cooperator()
        for _ in range(5):
            p1.play(p2)
        self.assertEqual(p1.history, [D, C, D, C, D])
        ApologizingDefector = ApologyTransformer([D, D], [C, C])(axl.Defector)
        p1 = ApologizingDefector()
        p2 = axl.Cooperator()
        for _ in range(6):
            p1.play(p2)
        self.assertEqual(p1.history, [D, D, C, D, D, C])

    def test_mixed(self):
        """Tests the MixedTransformer."""
        probability = 1
<<<<<<< HEAD
        MD = MixedTransformer(probability, axelrod.Cooperator)(axelrod.Defector)
        self.assertFalse(Classifiers["stochastic"](MD()))
=======
        MD = MixedTransformer(probability, axl.Cooperator)(axl.Defector)
        self.assertFalse(MD.classifier["stochastic"])
>>>>>>> d4735cb2

        p1 = MD()
        p2 = axl.Cooperator()
        for _ in range(5):
            p1.play(p2)
        self.assertEqual(p1.history, [C, C, C, C, C])

        probability = 0
<<<<<<< HEAD
        MD = MixedTransformer(probability, axelrod.Cooperator)(axelrod.Defector)
        self.assertFalse(Classifiers["stochastic"](MD()))
=======
        MD = MixedTransformer(probability, axl.Cooperator)(axl.Defector)
        self.assertFalse(MD.classifier["stochastic"])
>>>>>>> d4735cb2

        p1 = MD()
        p2 = axl.Cooperator()
        for _ in range(5):
            p1.play(p2)
        self.assertEqual(p1.history, [D, D, D, D, D])

        # Decorating with list and distribution
        # Decorate a cooperator putting all weight on other strategies that are
        # 'nice'
        probability = [0.3, 0.2, 0]
<<<<<<< HEAD
        strategies = [axelrod.TitForTat, axelrod.Grudger, axelrod.Defector]
        MD = MixedTransformer(probability, strategies)(axelrod.Cooperator)
        self.assertTrue(Classifiers["stochastic"](MD()))
=======
        strategies = [axl.TitForTat, axl.Grudger, axl.Defector]
        MD = MixedTransformer(probability, strategies)(axl.Cooperator)
        self.assertTrue(MD.classifier["stochastic"])
>>>>>>> d4735cb2

        p1 = MD()
        # Against a cooperator we see that we only cooperate
        p2 = axl.Cooperator()
        for _ in range(5):
            p1.play(p2)
        self.assertEqual(p1.history, [C, C, C, C, C])

        # Decorate a cooperator putting all weight on Defector
        probability = (0, 0, 1)  # Note can also pass tuple
<<<<<<< HEAD
        strategies = [axelrod.TitForTat, axelrod.Grudger, axelrod.Defector]
        MD = MixedTransformer(probability, strategies)(axelrod.Cooperator)
        self.assertFalse(Classifiers["stochastic"](MD()))
=======
        strategies = [axl.TitForTat, axl.Grudger, axl.Defector]
        MD = MixedTransformer(probability, strategies)(axl.Cooperator)
        self.assertFalse(MD.classifier["stochastic"])
>>>>>>> d4735cb2

        p1 = MD()
        # Against a cooperator we see that we only defect
        p2 = axl.Cooperator()
        for _ in range(5):
            p1.play(p2)
        self.assertEqual(p1.history, [D, D, D, D, D])

    def test_deadlock(self):
        """Test the DeadlockBreakingTransformer."""
        # We can induce a deadlock by alterting TFT to defect first
        p1 = axl.TitForTat()
        p2 = InitialTransformer([D])(axl.TitForTat)()
        for _ in range(4):
            p1.play(p2)
        self.assertEqual(p1.history, [C, D, C, D])
        self.assertEqual(p2.history, [D, C, D, C])

        # Now let's use the transformer to break the deadlock to achieve
        # Mutual cooperation
        p1 = axl.TitForTat()
        p2 = DeadlockBreakingTransformer()(InitialTransformer([D])(axl.TitForTat))()
        for _ in range(4):
            p1.play(p2)
        self.assertEqual(p1.history, [C, D, C, C])
        self.assertEqual(p2.history, [D, C, C, C])

    def test_grudging(self):
        """Test the GrudgeTransformer."""
        p1 = axl.Defector()
        p2 = GrudgeTransformer(1)(axl.Cooperator)()
        for _ in range(4):
            p1.play(p2)
        self.assertEqual(p1.history, [D, D, D, D])
        self.assertEqual(p2.history, [C, C, D, D])

        p1 = InitialTransformer([C])(axl.Defector)()
        p2 = GrudgeTransformer(2)(axl.Cooperator)()
        for _ in range(8):
            p1.play(p2)
        self.assertEqual(p1.history, [C, D, D, D, D, D, D, D])
        self.assertEqual(p2.history, [C, C, C, C, D, D, D, D])

    def test_nice(self):
        """Tests the NiceTransformer."""
        p1 = NiceTransformer()(axl.Defector)()
        p2 = axl.Defector()
        for _ in range(5):
            p1.play(p2)
        self.assertEqual(p1.history, [C, D, D, D, D])
        self.assertEqual(p2.history, [D, D, D, D, D])

        p1 = NiceTransformer()(axl.Defector)()
        p2 = axl.Alternator()
        for _ in range(5):
            p1.play(p2)
        self.assertEqual(p1.history, [C, C, D, D, D])
        self.assertEqual(p2.history, [C, D, C, D, C])

        p1 = NiceTransformer()(axl.Defector)()
        p2 = axl.Cooperator()
        for _ in range(5):
            p1.play(p2)
        self.assertEqual(p1.history, [C, C, C, C, C])
        self.assertEqual(p2.history, [C, C, C, C, C])

    def test_nilpotency(self):
        """Show that some of the transformers are (sometimes) nilpotent, i.e.
        that transformer(transformer(PlayerClass)) == PlayerClass"""
        for transformer in [
            IdentityTransformer(),
            FlipTransformer(),
            TrackHistoryTransformer(),
        ]:
            for PlayerClass in [axl.Cooperator, axl.Defector]:
                for third_player in [axl.Cooperator(), axl.Defector()]:
                    player = PlayerClass()
                    transformed = transformer(transformer(PlayerClass))()
                    clone = third_player.clone()
                    for i in range(5):
                        player.play(third_player)
                        transformed.play(clone)
                    self.assertEqual(player.history, transformed.history)

    def test_idempotency(self):
        """Show that these transformers are idempotent, i.e. that
        transformer(transformer(PlayerClass)) == transformer(PlayerClass).
        That means that the transformer is a projection on the set of
        strategies."""
        for transformer in [
            IdentityTransformer(),
            GrudgeTransformer(1),
            FinalTransformer([C]),
            FinalTransformer([D]),
            InitialTransformer([C]),
            InitialTransformer([D]),
            DeadlockBreakingTransformer(),
            RetaliationTransformer(1),
            RetaliateUntilApologyTransformer(),
            TrackHistoryTransformer(),
            ApologyTransformer([D], [C]),
        ]:
            for PlayerClass in [axl.Cooperator, axl.Defector]:
                for third_player in [axl.Cooperator(), axl.Defector()]:
                    clone = third_player.clone()
                    player = transformer(PlayerClass)()
                    transformed = transformer(transformer(PlayerClass))()
                    for i in range(5):
                        player.play(third_player)
                        transformed.play(clone)
                    self.assertEqual(player.history, transformed.history)

    def test_implementation(self):
        """A test that demonstrates the difference in outcomes if
        FlipTransformer is applied to Alternator and CyclerCD. In other words,
        the implementation matters, not just the outcomes."""
        # Difference between Alternator and CyclerCD
        p1 = axl.Cycler(cycle="CD")
        p2 = FlipTransformer()(axl.Cycler)(cycle="CD")
        for _ in range(5):
            p1.play(p2)
        self.assertEqual(p1.history, [C, D, C, D, C])
        self.assertEqual(p2.history, [D, C, D, C, D])

        p1 = axl.Alternator()
        p2 = FlipTransformer()(axl.Alternator)()
        for _ in range(5):
            p1.play(p2)
        self.assertEqual(p1.history, [C, D, C, D, C])
        self.assertEqual(p2.history, [D, D, D, D, D])


TFT = RetaliateUntilApologyTransformer()(axl.Cooperator)


class TestRUAisTFT(TestTitForTat):
    # This runs the 7 TFT tests when unittest is invoked
    player = TFT
    name = "RUA Cooperator"
    expected_classifier = {
        "memory_depth": 0,  # really 1
        "stochastic": False,
        "makes_use_of": set(),
        "long_run_time": False,
        "inspects_source": False,
        "manipulates_source": False,
        "manipulates_state": False,
    }


# Test that FlipTransformer(Defector) == Cooperator
Cooperator2 = FlipTransformer()(axl.Defector)


class TestFlipDefector(TestCooperator):
    # This runs the 7 TFT tests when unittest is invoked
    name = "Flipped Defector"
    player = Cooperator2<|MERGE_RESOLUTION|>--- conflicted
+++ resolved
@@ -1,11 +1,6 @@
 import unittest
 
-<<<<<<< HEAD
-import axelrod
-from axelrod.classifier import Classifiers
-=======
 import axelrod as axl
->>>>>>> d4735cb2
 from axelrod.strategy_transformers import *
 from axelrod.tests.strategies.test_cooperator import TestCooperator
 from axelrod.tests.strategies.test_titfortat import TestTitForTat
@@ -61,9 +56,7 @@
 
         new_decorator = DecoratorReBuilder()(factory_args, args, kwargs, new_prefix)
 
-        self.assertEqual(
-            decorator(axl.Cooperator)(), new_decorator(axl.Cooperator)()
-        )
+        self.assertEqual(decorator(axl.Cooperator)(), new_decorator(axl.Cooperator)())
 
     def test_StrategyReBuilder_declared_class_with_name_prefix(self):
         player = CanNotPickle()
@@ -165,15 +158,9 @@
             str(InitialTransformer([D, D, C])(axl.Alternator)()),
             "Initial Alternator: [D, D, C]",
         )
+        self.assertEqual(str(FlipTransformer()(axl.Random)(0.1)), "Flipped Random: 0.1")
         self.assertEqual(
-            str(FlipTransformer()(axl.Random)(0.1)), "Flipped Random: 0.1"
-        )
-        self.assertEqual(
-            str(
-                MixedTransformer(0.3, (axl.Alternator, axl.Bully))(
-                    axl.Random
-                )(0.1)
-            ),
+            str(MixedTransformer(0.3, (axl.Alternator, axl.Bully))(axl.Random)(0.1)),
             "Mutated Random: 0.1: 0.3, ['Alternator', 'Bully']",
         )
 
@@ -283,41 +270,24 @@
         """Tests the JossAnn transformer.
         """
         probability = (1, 0)
-<<<<<<< HEAD
-        p1 = JossAnnTransformer(probability)(axelrod.Defector)()
-        self.assertFalse(Classifiers["stochastic"](p1))
-        p2 = axelrod.Cooperator()
-=======
         p1 = JossAnnTransformer(probability)(axl.Defector)()
-        self.assertFalse(p1.classifier["stochastic"])
-        p2 = axl.Cooperator()
->>>>>>> d4735cb2
+        self.assertFalse(axl.Classifiers["stochastic"](p1))
+        p2 = axl.Cooperator()
         for _ in range(5):
             p1.play(p2)
         self.assertEqual(p1.history, [C, C, C, C, C])
 
         probability = (0, 1)
-<<<<<<< HEAD
-        p1 = JossAnnTransformer(probability)(axelrod.Cooperator)()
-        self.assertFalse(Classifiers["stochastic"](p1))
-        p2 = axelrod.Cooperator()
-=======
         p1 = JossAnnTransformer(probability)(axl.Cooperator)()
-        self.assertFalse(p1.classifier["stochastic"])
-        p2 = axl.Cooperator()
->>>>>>> d4735cb2
+        self.assertFalse(axl.Classifiers["stochastic"](p1))
+        p2 = axl.Cooperator()
         for _ in range(5):
             p1.play(p2)
         self.assertEqual(p1.history, [D, D, D, D, D])
 
         probability = (0.3, 0.3)
-<<<<<<< HEAD
-        p1 = JossAnnTransformer(probability)(axelrod.TitForTat)()
-        self.assertTrue(Classifiers["stochastic"](p1))
-=======
         p1 = JossAnnTransformer(probability)(axl.TitForTat)()
-        self.assertTrue(p1.classifier["stochastic"])
->>>>>>> d4735cb2
+        self.assertTrue(axl.Classifiers["stochastic"](p1))
 
         p2 = axl.Cycler()
         axl.seed(0)
@@ -326,171 +296,85 @@
         self.assertEqual(p1.history, [D, C, C, D, D])
 
         probability = (0.6, 0.6)
-<<<<<<< HEAD
-        p1 = JossAnnTransformer(probability)(axelrod.Cooperator)()
-        self.assertTrue(Classifiers["stochastic"](p1))
-        p2 = axelrod.Cooperator()
-=======
         p1 = JossAnnTransformer(probability)(axl.Cooperator)()
-        self.assertTrue(p1.classifier["stochastic"])
-        p2 = axl.Cooperator()
->>>>>>> d4735cb2
+        self.assertTrue(axl.Classifiers["stochastic"](p1))
+        p2 = axl.Cooperator()
         for _ in range(5):
             p1.play(p2)
         self.assertEqual(p1.history, [D, C, D, D, C])
 
         probability = (0, 1)
-<<<<<<< HEAD
-        p1 = JossAnnTransformer(probability)(axelrod.Random)
-        self.assertFalse(Classifiers["stochastic"](p1()))
-
-        probability = (1, 0)
-        p1 = JossAnnTransformer(probability)(axelrod.Random)
-        self.assertFalse(Classifiers["stochastic"](p1()))
-
-        probability = (0.5, 0.5)
-        p1 = JossAnnTransformer(probability)(axelrod.TitForTat)
-        self.assertTrue(Classifiers["stochastic"](p1()))
-
-        probability = (0, 0.5)
-        p1 = JossAnnTransformer(probability)(axelrod.TitForTat)
-        self.assertTrue(Classifiers["stochastic"](p1()))
-
-        probability = (0, 0)
-        p1 = JossAnnTransformer(probability)(axelrod.TitForTat)
-        self.assertFalse(Classifiers["stochastic"](p1()))
-
-        probability = (0, 0)
-        p1 = JossAnnTransformer(probability)(axelrod.Random)
-        self.assertTrue(Classifiers["stochastic"](p1()))
-=======
         p1 = JossAnnTransformer(probability)(axl.Random)
-        self.assertFalse(p1.classifier["stochastic"])
-        self.assertFalse(p1().classifier["stochastic"])
+        self.assertFalse(axl.Classifiers["stochastic"](p1()))
 
         probability = (1, 0)
         p1 = JossAnnTransformer(probability)(axl.Random)
-        self.assertFalse(p1.classifier["stochastic"])
-        self.assertFalse(p1().classifier["stochastic"])
+        self.assertFalse(axl.Classifiers["stochastic"](p1()))
 
         probability = (0.5, 0.5)
         p1 = JossAnnTransformer(probability)(axl.TitForTat)
-        self.assertTrue(p1.classifier["stochastic"])
-        self.assertTrue(p1().classifier["stochastic"])
+        self.assertTrue(axl.Classifiers["stochastic"](p1()))
 
         probability = (0, 0.5)
         p1 = JossAnnTransformer(probability)(axl.TitForTat)
-        self.assertTrue(p1.classifier["stochastic"])
-        self.assertTrue(p1().classifier["stochastic"])
+        self.assertTrue(axl.Classifiers["stochastic"](p1()))
 
         probability = (0, 0)
         p1 = JossAnnTransformer(probability)(axl.TitForTat)
-        self.assertFalse(p1.classifier["stochastic"])
-        self.assertFalse(p1().classifier["stochastic"])
+        self.assertFalse(axl.Classifiers["stochastic"](p1()))
 
         probability = (0, 0)
         p1 = JossAnnTransformer(probability)(axl.Random)
-        self.assertTrue(p1.classifier["stochastic"])
-        self.assertTrue(p1().classifier["stochastic"])
->>>>>>> d4735cb2
+        self.assertTrue(axl.Classifiers["stochastic"](p1()))
 
     def test_noisy_transformer(self):
         """Tests that the noisy transformed does flip some moves."""
         random.seed(5)
         # Cooperator to Defector
-<<<<<<< HEAD
-        p1 = axelrod.Cooperator()
-        p2 = NoisyTransformer(0.5)(axelrod.Cooperator)()
-        self.assertTrue(Classifiers["stochastic"](p2))
-=======
         p1 = axl.Cooperator()
         p2 = NoisyTransformer(0.5)(axl.Cooperator)()
-        self.assertTrue(p2.classifier["stochastic"])
->>>>>>> d4735cb2
+        self.assertTrue(axl.Classifiers["stochastic"](p2))
         for _ in range(10):
             p1.play(p2)
         self.assertEqual(p2.history, [C, C, C, C, C, C, D, D, C, C])
 
-<<<<<<< HEAD
-        p2 = NoisyTransformer(0)(axelrod.Cooperator)
-        self.assertFalse(Classifiers["stochastic"](p2()))
-
-        p2 = NoisyTransformer(1)(axelrod.Cooperator)
-        self.assertFalse(Classifiers["stochastic"](p2()))
-
-        p2 = NoisyTransformer(0.3)(axelrod.Cooperator)
-        self.assertTrue(Classifiers["stochastic"](p2()))
-
-        p2 = NoisyTransformer(0)(axelrod.Random)
-        self.assertTrue(Classifiers["stochastic"](p2()))
-
-        p2 = NoisyTransformer(1)(axelrod.Random)
-        self.assertTrue(Classifiers["stochastic"](p2()))
-=======
         p2 = NoisyTransformer(0)(axl.Cooperator)
-        self.assertFalse(p2.classifier["stochastic"])
-        self.assertFalse(p2().classifier["stochastic"])
+        self.assertFalse(axl.Classifiers["stochastic"](p2()))
 
         p2 = NoisyTransformer(1)(axl.Cooperator)
-        self.assertFalse(p2.classifier["stochastic"])
-        self.assertFalse(p2().classifier["stochastic"])
+        self.assertFalse(axl.Classifiers["stochastic"](p2()))
 
         p2 = NoisyTransformer(0.3)(axl.Cooperator)
-        self.assertTrue(p2.classifier["stochastic"])
-        self.assertTrue(p2().classifier["stochastic"])
+        self.assertTrue(axl.Classifiers["stochastic"](p2()))
 
         p2 = NoisyTransformer(0)(axl.Random)
-        self.assertTrue(p2.classifier["stochastic"])
-        self.assertTrue(p2().classifier["stochastic"])
+        self.assertTrue(axl.Classifiers["stochastic"](p2()))
 
         p2 = NoisyTransformer(1)(axl.Random)
-        self.assertTrue(p2.classifier["stochastic"])
-        self.assertTrue(p2().classifier["stochastic"])
->>>>>>> d4735cb2
+        self.assertTrue(axl.Classifiers["stochastic"](p2()))
 
     def test_forgiving(self):
         """Tests that the forgiving transformer flips some defections."""
         random.seed(10)
-<<<<<<< HEAD
-        p1 = ForgiverTransformer(0.5)(axelrod.Alternator)()
-        self.assertTrue(Classifiers["stochastic"](p1))
-        p2 = axelrod.Defector()
-=======
         p1 = ForgiverTransformer(0.5)(axl.Alternator)()
-        self.assertTrue(p1.classifier["stochastic"])
+        self.assertTrue(axl.Classifiers["stochastic"](p1))
         p2 = axl.Defector()
->>>>>>> d4735cb2
         for _ in range(10):
             p1.play(p2)
         self.assertEqual(p1.history, [C, D, C, C, D, C, C, D, C, D])
 
-<<<<<<< HEAD
-        p1 = ForgiverTransformer(0)(axelrod.Alternator)()
-        self.assertFalse(Classifiers["stochastic"](p1))
-
-        p1 = ForgiverTransformer(1)(axelrod.Alternator)()
-        self.assertFalse(Classifiers["stochastic"](p1))
-
-    def test_initial_transformer(self):
-        """Tests the InitialTransformer."""
-        p1 = axelrod.Cooperator()
-        self.assertEqual(Classifiers["memory_depth"](p1), 0)
-        p2 = InitialTransformer([D, D])(axelrod.Cooperator)()
-        self.assertEqual(Classifiers["memory_depth"](p2), 2)
-=======
         p1 = ForgiverTransformer(0)(axl.Alternator)()
-        self.assertFalse(p1.classifier["stochastic"])
+        self.assertFalse(axl.Classifiers["stochastic"](p1))
 
         p1 = ForgiverTransformer(1)(axl.Alternator)()
-        self.assertFalse(p1.classifier["stochastic"])
+        self.assertFalse(axl.Classifiers["stochastic"](p1))
 
     def test_initial_transformer(self):
         """Tests the InitialTransformer."""
         p1 = axl.Cooperator()
-        self.assertEqual(p1.classifier["memory_depth"], 0)
+        self.assertEqual(axl.Classifiers["memory_depth"](p1), 0)
         p2 = InitialTransformer([D, D])(axl.Cooperator)()
-        self.assertEqual(p2.classifier["memory_depth"], 2)
->>>>>>> d4735cb2
+        self.assertEqual(axl.Classifiers["memory_depth"](p2), 2)
         for _ in range(5):
             p1.play(p2)
         self.assertEqual(p2.history, [D, D, C, C, C])
@@ -501,43 +385,25 @@
             p1.play(p2)
         self.assertEqual(p2.history, [D, D, C, D, C])
 
-<<<<<<< HEAD
-        p3 = InitialTransformer([D, D])(axelrod.Adaptive)()
-        self.assertEqual(Classifiers["memory_depth"](p3), float("inf"))
-=======
         p3 = InitialTransformer([D, D])(axl.Adaptive)()
-        self.assertEqual(p3.classifier["memory_depth"], float("inf"))
->>>>>>> d4735cb2
+        self.assertEqual(axl.Classifiers["memory_depth"](p3), float("inf"))
 
     def test_final_transformer(self):
         """Tests the FinalTransformer when tournament length is known."""
         # Final play transformer
-<<<<<<< HEAD
-        p1 = axelrod.Cooperator()
-        p2 = FinalTransformer([D, D, D])(axelrod.Cooperator)()
-        self.assertEqual(Classifiers["makes_use_of"](p2), set(["length"]))
-        self.assertEqual(Classifiers["memory_depth"](p2), 3)
-        self.assertEqual(Classifiers["makes_use_of"](axelrod.Cooperator()), set([]))
-=======
         p1 = axl.Cooperator()
         p2 = FinalTransformer([D, D, D])(axl.Cooperator)()
-        self.assertEqual(p2.classifier["makes_use_of"], set(["length"]))
-        self.assertEqual(p2.classifier["memory_depth"], 3)
-        self.assertEqual(axl.Cooperator.classifier["makes_use_of"], set([]))
->>>>>>> d4735cb2
+        self.assertEqual(axl.Classifiers["makes_use_of"](p2), set(["length"]))
+        self.assertEqual(axl.Classifiers["memory_depth"](p2), 3)
+        self.assertEqual(axl.Classifiers["makes_use_of"](axl.Cooperator()), set([]))
 
         p2.match_attributes["length"] = 6
         for _ in range(8):
             p1.play(p2)
         self.assertEqual(p2.history, [C, C, C, D, D, D, C, C])
 
-<<<<<<< HEAD
-        p3 = FinalTransformer([D, D])(axelrod.Adaptive)()
-        self.assertEqual(Classifiers["memory_depth"](p3), float("inf"))
-=======
         p3 = FinalTransformer([D, D])(axl.Adaptive)()
-        self.assertEqual(p3.classifier["memory_depth"], float("inf"))
->>>>>>> d4735cb2
+        self.assertEqual(axl.Classifiers["memory_depth"](p3), float("inf"))
 
     def test_final_transformer2(self):
         """Tests the FinalTransformer when tournament length is not known."""
@@ -649,13 +515,8 @@
     def test_mixed(self):
         """Tests the MixedTransformer."""
         probability = 1
-<<<<<<< HEAD
-        MD = MixedTransformer(probability, axelrod.Cooperator)(axelrod.Defector)
-        self.assertFalse(Classifiers["stochastic"](MD()))
-=======
         MD = MixedTransformer(probability, axl.Cooperator)(axl.Defector)
-        self.assertFalse(MD.classifier["stochastic"])
->>>>>>> d4735cb2
+        self.assertFalse(axl.Classifiers["stochastic"](MD()))
 
         p1 = MD()
         p2 = axl.Cooperator()
@@ -664,13 +525,8 @@
         self.assertEqual(p1.history, [C, C, C, C, C])
 
         probability = 0
-<<<<<<< HEAD
-        MD = MixedTransformer(probability, axelrod.Cooperator)(axelrod.Defector)
-        self.assertFalse(Classifiers["stochastic"](MD()))
-=======
         MD = MixedTransformer(probability, axl.Cooperator)(axl.Defector)
-        self.assertFalse(MD.classifier["stochastic"])
->>>>>>> d4735cb2
+        self.assertFalse(axl.Classifiers["stochastic"](MD()))
 
         p1 = MD()
         p2 = axl.Cooperator()
@@ -682,15 +538,9 @@
         # Decorate a cooperator putting all weight on other strategies that are
         # 'nice'
         probability = [0.3, 0.2, 0]
-<<<<<<< HEAD
-        strategies = [axelrod.TitForTat, axelrod.Grudger, axelrod.Defector]
-        MD = MixedTransformer(probability, strategies)(axelrod.Cooperator)
-        self.assertTrue(Classifiers["stochastic"](MD()))
-=======
         strategies = [axl.TitForTat, axl.Grudger, axl.Defector]
         MD = MixedTransformer(probability, strategies)(axl.Cooperator)
-        self.assertTrue(MD.classifier["stochastic"])
->>>>>>> d4735cb2
+        self.assertTrue(axl.Classifiers["stochastic"](MD()))
 
         p1 = MD()
         # Against a cooperator we see that we only cooperate
@@ -701,15 +551,9 @@
 
         # Decorate a cooperator putting all weight on Defector
         probability = (0, 0, 1)  # Note can also pass tuple
-<<<<<<< HEAD
-        strategies = [axelrod.TitForTat, axelrod.Grudger, axelrod.Defector]
-        MD = MixedTransformer(probability, strategies)(axelrod.Cooperator)
-        self.assertFalse(Classifiers["stochastic"](MD()))
-=======
         strategies = [axl.TitForTat, axl.Grudger, axl.Defector]
         MD = MixedTransformer(probability, strategies)(axl.Cooperator)
-        self.assertFalse(MD.classifier["stochastic"])
->>>>>>> d4735cb2
+        self.assertFalse(axl.Classifiers["stochastic"](MD()))
 
         p1 = MD()
         # Against a cooperator we see that we only defect
