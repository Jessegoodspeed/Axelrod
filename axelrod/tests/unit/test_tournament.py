--- conflicted
+++ resolved
@@ -10,13 +10,8 @@
 import pickle
 import warnings
 from multiprocessing import Queue, cpu_count
-<<<<<<< HEAD
-from unittest.mock import MagicMock, patch
-
-import axelrod
+
 from axelrod.load_data_ import axl_filename
-=======
->>>>>>> d4735cb2
 import numpy as np
 import pandas as pd
 from tqdm import tqdm
