"""Tests for the Cycler strategies."""
import unittest
import itertools
import random

import axelrod as axl
from axelrod._strategy_utils import detect_cycle
from axelrod.action import Action, str_to_actions
from axelrod import Classifiers
from axelrod.evolvable_player import InsufficientParametersError

from .test_player import TestPlayer
from .test_evolvable_player import PartialClass, TestEvolvablePlayer

C, D = Action.C, Action.D


class TestAntiCycler(TestPlayer):

    name = "AntiCycler"
    player = axl.AntiCycler
    expected_classifier = {
        "memory_depth": float("inf"),
        "stochastic": False,
        "makes_use_of": set(),
        "long_run_time": False,
        "inspects_source": False,
        "manipulates_source": False,
        "manipulates_state": False,
    }

    def test_has_no_cycles(self):
        test_range = 100
        player = axl.AntiCycler()
        for _ in range(test_range):
            player.play(axl.Cooperator())

        contains_no_cycles = player.history
        for slice_at in range(1, len(contains_no_cycles) + 1):
            self.assertIsNone(detect_cycle(contains_no_cycles[:slice_at]))

    def test_strategy(self):
        """Rounds are CDD  CD  CCD CCCD CCCCD ..."""
        anticycler_rounds = [
            C,
            D,
            D,
            C,
            D,
            C,
            C,
            D,
            C,
            C,
            C,
            D,
            C,
            C,
            C,
            C,
            D,
            C,
            C,
            C,
            C,
            C,
            D,
        ]
        num_elements = len(anticycler_rounds)
        against_defector = list(zip(anticycler_rounds, [D] * num_elements))
        against_cooperator = list(zip(anticycler_rounds, [C] * num_elements))

        self.versus_test(axl.Defector(), expected_actions=against_defector)
        self.versus_test(axl.Cooperator(), expected_actions=against_cooperator)


class TestBasicCycler(TestPlayer):
    name = "Cycler: CCD"
    player = axl.Cycler
    expected_classifier = {
        "memory_depth": 2,
        "stochastic": False,
        "makes_use_of": set(),
        "long_run_time": False,
        "inspects_source": False,
        "manipulates_source": False,
        "manipulates_state": False,
    }

    def test_memory_depth_is_len_cycle_minus_one(self):
        len_ten = "DCDCDDCDCD"
        len_five = "DCDDC"
<<<<<<< HEAD
        depth_nine = Cycler(cycle=len_ten)
        depth_four = Cycler(cycle=len_five)
        self.assertEqual(Classifiers["memory_depth"](depth_nine), 9)
        self.assertEqual(Classifiers["memory_depth"](depth_four), 4)
=======
        depth_nine = axl.Cycler(cycle=len_ten)
        depth_four = axl.Cycler(cycle=len_five)
        self.assertEqual(depth_nine.classifier["memory_depth"], 9)
        self.assertEqual(depth_four.classifier["memory_depth"], 4)
>>>>>>> d4735cb2

    def test_cycler_works_as_expected(self):
        expected = [(C, D), (D, D), (D, D), (C, D)] * 2
        self.versus_test(
            axl.Defector(), expected_actions=expected, init_kwargs={"cycle": "CDDC"}
        )

    def test_cycle_raises_value_error_on_bad_cycle_str(self):
        self.assertRaises(ValueError, axl.Cycler, cycle="CdDC")


def test_cycler_factory(cycle_str):
    class TestCyclerChild(TestPlayer):

        name = "Cycler %s" % cycle_str
        player = getattr(axl, "Cycler%s" % cycle_str)
        expected_classifier = {
            "memory_depth": len(cycle_str) - 1,
            "stochastic": False,
            "makes_use_of": set(),
            "long_run_time": False,
            "inspects_source": False,
            "manipulates_source": False,
            "manipulates_state": False,
        }

        def test_strategy(self):
            """Starts by cooperating"""
            match_len = 20
            actions_generator = _get_actions_cycle_against_cooperator(cycle_str)
            test_actions = [next(actions_generator) for _ in range(match_len)]
            self.versus_test(axl.Cooperator(), expected_actions=test_actions)

    return TestCyclerChild


def _get_actions_cycle_against_cooperator(cycle_string: str):
    """Converts str like 'CCDC' to an itertools.cycle against Cooperator. The
    above example returns: itertools.cycle([(C, C), (C, C), (D, C), (C, C)])"""
    cooperator_opponent_action = C
    action_iterator = str_to_actions(cycle_string)
    out = [(action, cooperator_opponent_action) for action in action_iterator]
    return itertools.cycle(out)


TestCyclerDC = test_cycler_factory("DC")
TestCyclerCCD = test_cycler_factory("CCD")
TestCyclerDDC = test_cycler_factory("DDC")
TestCyclerCCCD = test_cycler_factory("CCCD")
TestCyclerCCCCCD = test_cycler_factory("CCCCCD")
TestCyclerCCCDCD = test_cycler_factory("CCCDCD")


class TestEvolvableCycler(unittest.TestCase):

    player_class = axl.EvolvableCycler

    def test_normalized_parameters(self):
        # Must specify at least one of cycle or cycle_length
        self.assertRaises(
            InsufficientParametersError, self.player_class._normalize_parameters
        )
        self.assertRaises(
            InsufficientParametersError,
            self.player_class._normalize_parameters,
            cycle="",
        )
        self.assertRaises(
            InsufficientParametersError,
            self.player_class._normalize_parameters,
            cycle_length=0,
        )

        cycle = "C" * random.randint(0, 20) + "D" * random.randint(0, 20)
        self.assertEqual(
            self.player_class._normalize_parameters(cycle=cycle), (cycle, len(cycle))
        )

        cycle_length = random.randint(1, 20)
        random_cycle, cycle_length2 = self.player_class._normalize_parameters(
            cycle_length=cycle_length
        )
        self.assertEqual(len(random_cycle), cycle_length)
        self.assertEqual(cycle_length, cycle_length2)

    def test_crossover_even_length(self):
        cycle1 = "C" * 6
        cycle2 = "D" * 6
        cross_cycle = "CDDDDD"

        player1 = self.player_class(cycle=cycle1)
        player2 = self.player_class(cycle=cycle2)
        axl.seed(3)
        crossed = player1.crossover(player2)
        self.assertEqual(cross_cycle, crossed.cycle)

    def test_crossover_odd_length(self):
        cycle1 = "C" * 7
        cycle2 = "D" * 7
        cross_cycle = "CDDDDDD"

        player1 = self.player_class(cycle=cycle1)
        player2 = self.player_class(cycle=cycle2)
        axl.seed(3)
        crossed = player1.crossover(player2)
        self.assertEqual(cross_cycle, crossed.cycle)


class TestEvolvableCycler2(TestEvolvablePlayer):
    name = "EvolvableCycler"
    player_class = axl.EvolvableCycler
    parent_class = axl.Cycler
    parent_kwargs = ["cycle"]
    init_parameters = {"cycle_length": 100}


class TestEvolvableCycler3(TestEvolvablePlayer):
    name = "EvolvableCycler"
    player_class = axl.EvolvableCycler
    parent_class = axl.Cycler
    parent_kwargs = ["cycle"]
    init_parameters = {
        "cycle": "".join(random.choice(("C", "D")) for _ in range(50)),
        "mutation_potency": 10,
    }


# Substitute EvolvedCycler as a regular Cycler.
EvolvableCyclerWithDefault = PartialClass(axl.EvolvableCycler, cycle="CCD")


class EvolvableCyclerAsCycler(TestBasicCycler):
    player = EvolvableCyclerWithDefault

    def test_equality_of_clone(self):
        pass

    def test_equality_of_pickle_clone(self):
        pass

    def test_repr(self):
        pass<|MERGE_RESOLUTION|>--- conflicted
+++ resolved
@@ -6,7 +6,6 @@
 import axelrod as axl
 from axelrod._strategy_utils import detect_cycle
 from axelrod.action import Action, str_to_actions
-from axelrod import Classifiers
 from axelrod.evolvable_player import InsufficientParametersError
 
 from .test_player import TestPlayer
@@ -90,17 +89,10 @@
     def test_memory_depth_is_len_cycle_minus_one(self):
         len_ten = "DCDCDDCDCD"
         len_five = "DCDDC"
-<<<<<<< HEAD
-        depth_nine = Cycler(cycle=len_ten)
-        depth_four = Cycler(cycle=len_five)
-        self.assertEqual(Classifiers["memory_depth"](depth_nine), 9)
-        self.assertEqual(Classifiers["memory_depth"](depth_four), 4)
-=======
         depth_nine = axl.Cycler(cycle=len_ten)
         depth_four = axl.Cycler(cycle=len_five)
-        self.assertEqual(depth_nine.classifier["memory_depth"], 9)
-        self.assertEqual(depth_four.classifier["memory_depth"], 4)
->>>>>>> d4735cb2
+        self.assertEqual(axl.Classifiers["memory_depth"](depth_nine), 9)
+        self.assertEqual(axl.Classifiers["memory_depth"](depth_four), 4)
 
     def test_cycler_works_as_expected(self):
         expected = [(C, D), (D, D), (D, D), (C, D)] * 2
