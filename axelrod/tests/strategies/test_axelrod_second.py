"""Tests for the Second Axelrod strategies."""

import random

import axelrod
from .test_player import TestPlayer


C, D = axelrod.Action.C, axelrod.Action.D


class TestChampion(TestPlayer):
    name = "Champion"
    player = axelrod.Champion
    expected_classifier = {
        'memory_depth': float('inf'),
        'stochastic': True,
        'makes_use_of': set(),
        'long_run_time': False,
        'inspects_source': False,
        'manipulates_source': False,
        'manipulates_state': False
    }

    def test_strategy(self):
        # Cooperates for first 10 rounds

        actions = [(C, C), (C, D)] * 5  # Cooperate for ten rounds
        self.versus_test(axelrod.Alternator(), expected_actions=actions)

        # Mirror partner for next phase
        actions += [(D, C), (C, D)] * 7  # Mirror opponent afterwards
        self.versus_test(axelrod.Alternator(), expected_actions=actions)

        # Cooperate unless the opponent defected, has defected at least 40% of
        actions_1 = actions + [(D, C), (C, D), (C, C), (C, D)]
        self.versus_test(axelrod.Alternator(), expected_actions=actions_1,
                         seed=0)

        actions_2 = actions + [(D, C), (C, D), (D, C), (C, D)]
        self.versus_test(axelrod.Alternator(), expected_actions=actions_2,
                         seed=1)

        actions_3 = actions + [(D, C), (C, D), (C, C), (C, D)]
        self.versus_test(axelrod.Alternator(), expected_actions=actions_3,
                         seed=2)


class TestEatherley(TestPlayer):

    name = "Eatherley"
    player = axelrod.Eatherley
    expected_classifier = {
        'memory_depth': float('inf'),
        'stochastic': True,
        'makes_use_of': set(),
        'long_run_time': False,
        'inspects_source': False,
        'manipulates_source': False,
        'manipulates_state': False
    }

    def test_strategy(self):
        # Test cooperate after opponent cooperates
        actions = [(C, C)] * 5
        self.versus_test(axelrod.Cooperator(), expected_actions=actions)

        # If opponent only defects then probability of cooperating is 0.
        actions = [(C, D), (D, D), (D, D), (D, D), (D, D)]
        self.versus_test(axelrod.Defector(), expected_actions=actions)

        # Stochastic response to defect
        actions = [(C, C), (C, D), (D, C), (C, D), (D, C)]
        self.versus_test(axelrod.Alternator(), expected_actions=actions,
                         seed=0)
        actions = [(C, C), (C, D), (C, C), (C, D), (D, C)]
        self.versus_test(axelrod.Alternator(), expected_actions=actions,
                         seed=1)

        opponent = axelrod.MockPlayer(actions=[D, C, C, D])
        actions = [(C, D), (D, C), (C, C), (C, D), (C, D)]
        self.versus_test(opponent, expected_actions=actions, seed=8)
        opponent = axelrod.MockPlayer(actions=[D, C, C, D])
        actions = [(C, D), (D, C), (C, C), (C, D), (D, D)]
        self.versus_test(opponent, expected_actions=actions, seed=2)


class TestTester(TestPlayer):

    name = "Tester"
    player = axelrod.Tester
    expected_classifier = {
        'memory_depth': float('inf'),
        'stochastic': False,
        'makes_use_of': set(),
        'long_run_time': False,
        'inspects_source': False,
        'manipulates_source': False,
        'manipulates_state': False
    }

    def test_strategy(self):
        # Alternate after 3rd round if opponent only cooperates
        actions = [(D, C)] + [(C, C), (C, C)] + [(D, C), (C, C)] * 4
        self.versus_test(axelrod.Cooperator(), expected_actions=actions,
                         attrs={"is_TFT": False})

        # Cooperate after initial defection and become TfT
        actions = [(D, C), (C, D), (C, C)]
        self.versus_test(axelrod.Alternator(), expected_actions=actions,
                         attrs={"is_TFT": True})

        # Now play TfT
        opponent = axelrod.MockPlayer(actions=[C, D, C, D, D, C])
        actions = [(D, C), (C, D), (C, C), (C, D), (D, D), (D, C), (C, C)]
        self.versus_test(opponent, expected_actions=actions,
                         attrs={"is_TFT": True})


class TestGladstein(TestPlayer):

    name = "Gladstein"
    player = axelrod.Gladstein
    expected_classifier = {
        'memory_depth': float('inf'),
        'stochastic': False,
        'makes_use_of': set(),
        'long_run_time': False,
        'inspects_source': False,
        'manipulates_source': False,
        'manipulates_state': False
    }

    def test_strategy(self):
        # Cooperates and begins to play TFT when Alternator defects
        actions = [(D, C), (C, D), (C, C), (C, D), (D, C)]
        self.versus_test(axelrod.Alternator(), expected_actions=actions,
                         attrs={'patsy': False})

        # Cooperation ratio will always be less than 0.5
        actions = [(D, C), (C, C), (C, C), (D, C), (C, C)]
        self.versus_test(axelrod.Cooperator(), expected_actions=actions,
                         attrs={'patsy': True})

        # Apologizes immediately and plays TFT
        actions = [(D, D), (C, D), (D, D), (D, D), (D, D)]
        self.versus_test(axelrod.Defector(), expected_actions=actions,
                         attrs={'patsy': False})

        # Ratio is 1/3 when MockPlayer defected for the first time.
        opponent = axelrod.MockPlayer(actions=[C, C, C, D, D])
        actions = [(D, C), (C, C), (C, C), (D, D), (C, D)]
        self.versus_test(opponent, expected_actions=actions,
                         attrs={'patsy': False})

        opponent = axelrod.AntiTitForTat()
        actions = [(D, C), (C, C), (C, D), (C, D), (D, D)]
        self.versus_test(opponent, expected_actions=actions,
                         attrs={'patsy': False})

class TestTranquilizer(TestPlayer):

    name = "Tranquilizer"
    player = axelrod.Tranquilizer
    expected_classifier = {
        'memory_depth': float('inf'),
        'stochastic': True,
        'makes_use_of': {"game"},
        'long_run_time': False,
        'inspects_source': False,
        'manipulates_source': False,
        'manipulates_state': False
    }

    # test for initalised variables

    def test_init(self):

        player = axelrod.Tranquilizer()

        self.assertEqual(player.num_turns_after_good_defection, 0)
        self.assertEqual(player.opponent_consecutive_defections, 0)
        self.assertEqual(player.one_turn_after_good_defection_ratio, 5)
        self.assertEqual(player.two_turns_after_good_defection_ratio, 0)
        self.assertEqual(player.one_turn_after_good_defection_ratio_count, 1)
        self.assertEqual(player.two_turns_after_good_defection_ratio_count, 1)

    def test_strategy(self):

        opponent = axelrod.Bully()
        actions = [(C, D), (D, D), (D, C), (C, C), (C, D), (D, D), (D, C), (C, C)]
        expected_attrs={"num_turns_after_good_defection": 0,
                        "one_turn_after_good_defection_ratio": 5,
                        "two_turns_after_good_defection_ratio": 0,
                        "one_turn_after_good_defection_ratio_count": 1,
                        "two_turns_after_good_defection_ratio_count": 1}
        self.versus_test(opponent, expected_actions=actions,
                         attrs=expected_attrs)

        # Tests whether TitForTat is played given score is below 1.75

        opponent = axelrod.Defector()
        actions = [(C, D)] + [(D, D)] * 20
        expected_attrs={"num_turns_after_good_defection": 0,
                        "one_turn_after_good_defection_ratio": 5,
                        "two_turns_after_good_defection_ratio": 0,
                        "one_turn_after_good_defection_ratio_count": 1,
                        "two_turns_after_good_defection_ratio_count": 1}
        self.versus_test(opponent, expected_actions=actions,
                         attrs=expected_attrs)

        opponent = axelrod.MockPlayer([C] * 2 + [D] * 8 + [C] * 4 )
        actions = [(C, C), (C, C)] + [(C, D)] + [(D, D)] * 7 + [(D, C)] + [(C, C)] * 3
        expected_attrs={"num_turns_after_good_defection": 0,
                        "one_turn_after_good_defection_ratio": 5,
                        "two_turns_after_good_defection_ratio": 0,
                        "one_turn_after_good_defection_ratio_count": 1,
                        "two_turns_after_good_defection_ratio_count": 1}
        self.versus_test(opponent, expected_actions=actions,
                         attrs=expected_attrs)

        # If score is between 1.75 and 2.25, may cooperate or defect

        opponent = axelrod.MockPlayer(actions=[D] * 3 + [C] * 4 + [D] * 2)
        actions = [(C, D)] + [(D, D)] * 2 + [(D, C)] + [(C, C)] * 3 + [(C, D)]
        actions += ([(C, D)]) # <-- Random
        expected_attrs={"num_turns_after_good_defection": 0,
               "one_turn_after_good_defection_ratio": 5,
               "two_turns_after_good_defection_ratio": 0,
               "one_turn_after_good_defection_ratio_count": 1,
               "two_turns_after_good_defection_ratio_count": 1}
        self.versus_test(opponent, expected_actions=actions, seed=0,
                         attrs=expected_attrs)

        opponent = axelrod.MockPlayer(actions=[D] * 3 + [C] * 4 + [D] * 2)
        actions = [(C, D)] + [(D, D)] * 2 + [(D, C)] + [(C, C)] * 3 + [(C, D)]
        actions += ([(D, D)]) # <-- Random
        expected_attrs={"num_turns_after_good_defection": 0,
                  "one_turn_after_good_defection_ratio": 5,
                  "two_turns_after_good_defection_ratio": 0,
                  "one_turn_after_good_defection_ratio_count": 1,
                  "two_turns_after_good_defection_ratio_count": 1}
        self.versus_test(opponent, expected_actions=actions, seed=17,
                         attrs=expected_attrs)

        """If score is greater than 2.25 either cooperate or defect,
           if turn number <= 5; cooperate"""

        opponent = axelrod.MockPlayer(actions=[C] * 5)
        actions = [(C, C)] * 5
        expected_attrs={"num_turns_after_good_defection": 0,
                "one_turn_after_good_defection_ratio": 5,
                "two_turns_after_good_defection_ratio": 0,
                "one_turn_after_good_defection_ratio_count": 1,
                "two_turns_after_good_defection_ratio_count": 1}
        self.versus_test(opponent, expected_actions=actions, seed=1,
                         attrs=expected_attrs)

        opponent = axelrod.MockPlayer(actions=[C] * 5)
        actions = [(C, C)] * 4 + [(D, C)]
        expected_attrs={"num_turns_after_good_defection": 1,
                "one_turn_after_good_defection_ratio": 5,
                "two_turns_after_good_defection_ratio": 0,
                "one_turn_after_good_defection_ratio_count": 1,
                "two_turns_after_good_defection_ratio_count": 1}
        self.versus_test(opponent, expected_actions=actions, seed=89,
                         attrs=expected_attrs)

        """ Given score per turn is greater than 2.25,
            Tranquilizer will never defect twice in a row"""

        opponent = axelrod.MockPlayer(actions = [C] * 6)
        actions = [(C, C)] * 4 + [(D, C), (C, C)]
        expected_attrs={"num_turns_after_good_defection": 2,
                 "one_turn_after_good_defection_ratio": 5,
                 "two_turns_after_good_defection_ratio": 0,
                 "one_turn_after_good_defection_ratio_count": 2,
                 "two_turns_after_good_defection_ratio_count": 1}
        self.versus_test(opponent, expected_actions=actions, seed=89,
                         attrs=expected_attrs)

        # Tests cooperation after update_state

        opponent = axelrod.MockPlayer(actions=[C] * 5)
        actions = [(C, C)] * 4 + [(D, C)] + [(C, C)]
        expected_attrs={"num_turns_after_good_defection": 2,
                "one_turn_after_good_defection_ratio": 5,
                "two_turns_after_good_defection_ratio": 0,
                "one_turn_after_good_defection_ratio_count": 2,
                "two_turns_after_good_defection_ratio_count": 1}
        self.versus_test(opponent, expected_actions=actions, seed=89,
                         attrs=expected_attrs)

       # Ensures FD1 values are calculated

        opponent = axelrod.MockPlayer(actions=[C] * 6)
        actions = [(C, C)] * 4 + [(D, C), (C, C)]
        expected_attrs={"num_turns_after_good_defection": 2,
                "one_turn_after_good_defection_ratio": 5,
                "two_turns_after_good_defection_ratio": 0,
                "one_turn_after_good_defection_ratio_count": 2,
                "two_turns_after_good_defection_ratio_count": 1}
        self.versus_test(opponent, expected_actions=actions, seed=89,
                         attrs=expected_attrs)

        # Ensures FD2 values are calculated

        opponent = axelrod.MockPlayer(actions=[C] * 6)
        actions = [(C, C)] * 4 + [(D, C)] + [(C, C)] * 2
        expected_attrs={"num_turns_after_good_defection": 0,
                 "one_turn_after_good_defection_ratio": 5,
                 "two_turns_after_good_defection_ratio": 1.5,
                 "one_turn_after_good_defection_ratio_count": 2,
                 "two_turns_after_good_defection_ratio_count": 2}
        self.versus_test(opponent, expected_actions=actions, seed=89,
                         attrs=expected_attrs)

        # Ensures scores are being counted

        opponent = axelrod.Defector()
        actions = [(C, D)] + [(D, D)] * 19
        expected_attrs={"num_turns_after_good_defection": 0,
                "one_turn_after_good_defection_ratio": 5,
                "two_turns_after_good_defection_ratio": 0,
                "one_turn_after_good_defection_ratio_count": 1,
                "two_turns_after_good_defection_ratio_count": 1}
        self.versus_test(opponent, expected_actions=actions,
                         attrs=expected_attrs)


class TestMoreGrofman(TestPlayer):

    name = "MoreGrofman"
    player = axelrod.MoreGrofman
    expected_classifier = {
        'memory_depth': 8,
        'stochastic': False,
        'makes_use_of': set(),
        'long_run_time': False,
        'inspects_source': False,
        'manipulates_source': False,
        'manipulates_state': False
    }

    def test_strategy(self):
        # Cooperate for the first two rounds
        actions = [(C, C), (C, C)]
        self.versus_test(axelrod.Cooperator(), expected_actions=actions)

        # Cooperate for the first two rounds, then play tit for tat for 3-7
        actions = [(C, C), (C, D), (D, C), (C, D), (D, C), (C, D), (D, C)]
        self.versus_test(axelrod.Alternator(), expected_actions=actions)

        # Demonstrate MoreGrofman Logic
        # Own previous move was C, opponent defected less than 3 times in last 8
        moregrofman_actions = [C] * 7 + [C]
        opponent_actions = [C] * 6 + [D] * 2
        opponent = axelrod.MockPlayer(actions=opponent_actions)
        actions = list(zip(moregrofman_actions, opponent_actions))
        self.versus_test(opponent, expected_actions=actions)

        # Own previous move was C, opponent defected 3 or more times in last 8
        moregrofman_actions = ([C] * 3 + [D] * 3 + [C]) + [D]
        opponent_actions = ([C] * 2 + [D] * 3 + [C] * 2) + [D]
        opponent = axelrod.MockPlayer(actions=opponent_actions)
        actions = list(zip(moregrofman_actions, opponent_actions))
        self.versus_test(opponent, expected_actions=actions)

        # Own previous move was D, opponent defected once or less in last 8
        moregrofman_actions = ([C] * 6 + [D]) + [C]
        opponent_actions = ([C] * 5 + [D] * 1 + [C]) + [D]
        opponent = axelrod.MockPlayer(actions=opponent_actions)
        actions = list(zip(moregrofman_actions, opponent_actions))
        self.versus_test(opponent, expected_actions=actions)

        # Own previous move was D, opponent defected more than once in last 8
        moregrofman_actions = ([C] * 2 + [D] * 5) + [D]
        opponent_actions = ([D] * 7) + [D]
        opponent = axelrod.MockPlayer(actions=opponent_actions)
        actions = list(zip(moregrofman_actions, opponent_actions))
        self.versus_test(opponent, expected_actions=actions)

        # Test to make sure logic matches Fortran (discrepancy found 8/23/2017)
        opponent = axelrod.AntiTitForTat()
        # Actions come from a match run by Axelrod Fortran using Player('k86r')
        actions = [(C, C), (C, D), (D, D), (D, C), (C, C), (C, D), (D, D),
            (D, C), (D, C), (D, C), (D, C), (D, C), (D, C), (D, C), (C, C)]
        self.versus_test(opponent, expected_actions=actions)

        # Test to match the Fortran implementation for 30 rounds
        opponent = axelrod.AntiTitForTat()
        actions = [(C, C), (C, D), (D, D), (D, C), (C, C), (C, D), (D, D),
            (D, C),  (D, C), (D, C), (D, C), (D, C), (D, C), (D, C), (C, C),
            (C, D), (C, D), (C, D), (C, D), (D, D), (D, C), (D, C), (D, C),
            (D, C), (D, C), (D, C), (D, C), (C, C), (C, D), (C, D)]
        self.versus_test(opponent, expected_actions=actions)

        # Test to match the Fortran implementation for 60 rounds
        opponent = axelrod.AntiTitForTat()
        actions = [(C, C), (C, D), (D, D), (D, C), (C, C), (C, D), (D, D),
            (D, C), (D, C), (D, C), (D, C), (D, C), (D, C), (D, C), (C, C),
            (C, D), (C, D), (C, D), (C, D), (D, D), (D, C), (D, C), (D, C),
            (D, C), (D, C), (D, C), (D, C), (C, C), (C, D), (C, D), (C, D),
            (C, D), (D, D), (D, C), (D, C), (D, C), (D, C), (D, C), (D, C),
            (D, C), (C, C), (C, D), (C, D), (C, D), (C, D), (D, D), (D, C),
            (D, C), (D, C), (D, C), (D, C), (D, C), (D, C), (C, C), (C, D),
            (C, D), (C, D), (C, D), (D, D), (D, C)]
        self.versus_test(opponent, expected_actions=actions)

class TestKluepfel(TestPlayer):
    name = "Kluepfel"
    player = axelrod.Kluepfel
    expected_classifier = {
        'memory_depth': float('inf'),
        'stochastic': True,
        'makes_use_of': set(),
        'long_run_time': False,
        'inspects_source': False,
        'manipulates_source': False,
        'manipulates_state': False
    }

    def test_strategy(self):
        actions = [(C, C)] * 100  # Cooperate forever
        self.versus_test(axelrod.Cooperator(), expected_actions=actions)

        # Since never two in a row, will respond in kind with 70% if
        # coop and 60% otherwise, after first couple
        actions = [(C, C),
                    (C, D), # Views first three as the same.
                    # A random gets used in each of the first two.
                    (D, C), (D, D), (C, C), (C, D)]
        self.versus_test(axelrod.Alternator(), expected_actions=actions, seed=1)

        actions = [(C, C), (C, D),
                    (C, C), (D, D), (D, C), (C, D)]
        self.versus_test(axelrod.Alternator(), expected_actions=actions, seed=2)

        actions = [(C, C), (C, D),
                    (D, C), (C, D), (D, C), (C, D), (C, C)]
        self.versus_test(axelrod.Alternator(), expected_actions=actions, seed=3)

        # Now we have to test the detect-random logic, which doesn't pick up
        # until after 26 turns.  So we need a big sample.
        actions = [(C, D), (D, D), (D, D), (D, D), (D, D), (D, C), (C, C), (C, D), 
                    (C, C), (D, D), (D, C), (C, C), (C, D), (D, D), (C, D), (D, D), 
                    (D, C), (C, C), (D, C), (C, C), (C, D), (D, D), (D, C), (C, D), 
                    (D, C), (C, C), (C, D), 
                    # Success detect random opponent for remaining turns.
                    (D, D),(D, D),(D, D),(D, C),(D, D),(D, C),(D, D),(D, C),(D, D),
                    (D, C),(D, C),(D, D),(D, D),(D, C),(D, C),(D, C),(D, C),(D, D),
                    (D, C),(D, C),(D, C),(D, C),(D, D)]
        self.versus_test(axelrod.Random(0.5), expected_actions=actions, seed=10)

class TestBorufsen(TestPlayer):
    name = "Borufsen"
    player = axelrod.Borufsen
    expected_classifier = {
        'memory_depth': float('inf'),
        'stochastic': False,
        'makes_use_of': set(),
        'long_run_time': False,
        'inspects_source': False,
        'manipulates_source': False,
        'manipulates_state': False
    }

    def test_strategy(self):
        actions = [(C, C)] * 100  # Cooperate forever
        self.versus_test(axelrod.Cooperator(), expected_actions=actions)

        # Tries to cooperate every third time until detecting defective
        actions = [(C, D), (D, D), (D, D), (D, D)] * 6 + \
                    [(C, D), (D, D)] + [(D, D)] * 100
        self.versus_test(axelrod.Defector(), expected_actions=actions)

        # Alternates with additional coop, every sixth turn
        # Won't be labeled as random, since 2/3 of opponent's C follow player's C
        # `flip_next_defect` will get set on the sixth turn, which changes the seventh action
        # Note that the first two turns of each period of six aren't
        #  marked as echoes, and the third isn't marked that way until the fourth turn.
        actions = [(C, C), (C, D), (D, C), (C, D), (D, C), (C, D)] * 20
        self.versus_test(axelrod.Alternator(), expected_actions=actions)

        # Basically does tit-for-tat against Win-Shift, Lose-Stay D
        # After 26 turns, will detect random since half of opponent's C follow Cs
        # Coming out of it, there will be new pattern.  Then random is detected again.
        actions = [(C, D), (D, C), (C, C)] * 8 + \
                    [(C, D), (D, C)] + [(D, C)] * 25 + \
                    [(D, C)] + [(C, C), (C, D), (D, C)] * 8 + \
                    [(D, C)] * 25
        self.versus_test(axelrod.WinShiftLoseStay(D), expected_actions=actions)

class TestCave(TestPlayer):
    name = "Cave"
    player = axelrod.Cave
    expected_classifier = {
        'memory_depth': float('inf'),
        'stochastic': True,
        'makes_use_of': set(),
        'long_run_time': False,
        'inspects_source': False,
        'manipulates_source': False,
        'manipulates_state': False
    }

    def test_strategy(self):
        actions = [(C, C)] * 100 
        self.versus_test(axelrod.Cooperator(), expected_actions=actions)

        # It will take until turn 18 to respond decide to repond D->D
        actions = [(C, D)]
        actions += [(C, D), (D, D), (D, D), (C, D), (C, D), (C, D), (D, D),
                    (D, D), (C, D), (C, D), (D, D), (C, D), (D, D), (C, D),
                    (C, D), (D, D), (C, D)] # Randomly choose
        actions += [(D, D)] * 30 # Defect
        self.versus_test(axelrod.Defector(), expected_actions=actions, seed=1)

        # Highly-defective opponent
        # It will take until turn 20 to respond decide to repond D to C
        opponent_actions = [D] * 17 + [C, C, C, C]
        almost_defector = axelrod.MockPlayer(actions=opponent_actions)

        actions = [(C, D)]
        actions += [(C, D), (D, D), (D, D), (C, D), (C, D), (C, D), (D, D),
                    (D, D), (C, D), (C, D), (D, D), (C, D), (D, D), (C, D),
                    (C, D), (D, D), (C, C)] # Randomly choose
        actions += [(C, C)] # Coop for a minute
        actions += [(D, C), (D, C)]
        self.versus_test(almost_defector, expected_actions=actions, seed=1)

        #Here it will take until turn 40 to detect random and defect
        actions = [(C, C)]
        actions += [(C, D), (D, C), (C, D), (D, C), (C, D), (C, C), (C, D), 
                    (C, C), (C, D), (D, C), (C, D), (D, C), (C, D), (D, C), 
                    (C, D), (C, C), (C, D), (D, C), (C, D), (D, C), (C, D), 
                    (D, C), (C, D), (C, C), (C, D), (C, C), (C, D), (C, C), 
                    (C, D), (D, C), (C, D), (D, C), (C, D), (D, C), (C, D)] #Randomly choose 
        actions += [(D, C), (C, D), (D, C)] # 17 D have come, so tit for tat for a while
        actions += [(D, D), (D, C)] * 100 # Random finally detected
<<<<<<< HEAD
        self.versus_test(axelrod.Alternator(), expected_actions=actions)

class TestCave(TestPlayer):
    name = "WmAdams"
    player = axelrod.WmAdams
    expected_classifier = {
        'memory_depth': float('inf'),
        'stochastic': True,
        'makes_use_of': set(),
        'long_run_time': False,
        'inspects_source': False,
        'manipulates_source': False,
        'manipulates_state': False
    }

    def test_strategy(self):
        actions = [(C, C)] * 100  # Cooperate forever
        self.versus_test(axelrod.Cooperator(), expected_actions=actions)

        # Will ignore the first four defects
        opponent_actions = [D] * 4 + [C] * 100
        defect_four = axelrod.MockPlayer(actions=opponent_actions)
        actions = [(C, D)] * 4 + [(C, C)] * 100
        self.versus_test(defect_four, expected_actions=actions)

        actions = [(C, D), (C, D), (C, D), (C, D), (C, D), (D, D), (C, D), (C, D), (D, D), (C, D), (D, D), (C, D), (D, D), (D, D), (D, D), (D, D)]
        self.versus_test(axelrod.Defector(), expected_actions=actions, seed=1)
        actions = [(C, D), (C, D), (C, D), (C, D), (C, D), (D, D), (C, D), (C, D), (D, D), (C, D), (D, D), (D, D), (D, D), (C, D), (D, D), (D, D)]
        self.versus_test(axelrod.Defector(), expected_actions=actions, seed=2)

        # After responding to the 11th D (counted as 10 D), just start cooperating
        opponent_actions = [D] * 11 + [C] * 100
        changed_man = axelrod.MockPlayer(actions=opponent_actions)
        actions = [(C, D), (C, D), (C, D), (C, D), (C, D), (D, D), (C, D), (C, D), (D, D), (C, D), (D, D), (C, C)]
        actions += [(C,C)] * 99
        self.versus_test(changed_man, expected_actions=actions, seed=1)
=======
        self.versus_test(axelrod.Alternator(), expected_actions=actions, seed=2)
>>>>>>> 36ac9a4b
<|MERGE_RESOLUTION|>--- conflicted
+++ resolved
@@ -538,8 +538,7 @@
                     (C, D), (D, C), (C, D), (D, C), (C, D), (D, C), (C, D)] #Randomly choose 
         actions += [(D, C), (C, D), (D, C)] # 17 D have come, so tit for tat for a while
         actions += [(D, D), (D, C)] * 100 # Random finally detected
-<<<<<<< HEAD
-        self.versus_test(axelrod.Alternator(), expected_actions=actions)
+        self.versus_test(axelrod.Alternator(), expected_actions=actions, seed=2)
 
 class TestCave(TestPlayer):
     name = "WmAdams"
@@ -574,7 +573,4 @@
         changed_man = axelrod.MockPlayer(actions=opponent_actions)
         actions = [(C, D), (C, D), (C, D), (C, D), (C, D), (D, D), (C, D), (C, D), (D, D), (C, D), (D, D), (C, C)]
         actions += [(C,C)] * 99
-        self.versus_test(changed_man, expected_actions=actions, seed=1)
-=======
-        self.versus_test(axelrod.Alternator(), expected_actions=actions, seed=2)
->>>>>>> 36ac9a4b
+        self.versus_test(changed_man, expected_actions=actions, seed=1)