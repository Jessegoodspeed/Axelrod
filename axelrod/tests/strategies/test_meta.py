"""Tests for the various Meta strategies."""

<<<<<<< HEAD
import axelrod
from axelrod import Classifiers
=======
import axelrod as axl

>>>>>>> d4735cb2
from .test_player import TestPlayer

from hypothesis import given, settings
from hypothesis.strategies import integers

C, D = axl.Action.C, axl.Action.D


class TestMetaPlayer(TestPlayer):
    """This is a test class for meta players, primarily to test the classifier
    dictionary and the reset methods. Inherit from this class just as you would
    the TestPlayer class."""

    name = "Meta Player"
    player = axl.MetaPlayer
    expected_classifier = {
        "memory_depth": float("inf"),
        "stochastic": True,
        "makes_use_of": {"game"},
        "long_run_time": True,
        "manipulates_source": False,
        "inspects_source": False,
        "manipulates_state": False,
    }

    def classifier_test(self, expected_class_classifier=None):
        player = self.player()
        classifier = dict()
        for key in [
            "stochastic",
            "inspects_source",
            "manipulates_source",
            "manipulates_state",
        ]:
            classifier[key] = any(Classifiers[key](t) for t in player.team)
        classifier["memory_depth"] = float("inf")

        for t in player.team:
            try:
                classifier["makes_use_of"].update(Classifiers["make_use_of"](t))
            except KeyError:
                pass

        for key in classifier:
            self.assertEqual(
                Classifiers[key](player),
                classifier[key],
                msg="%s - Behaviour: %s != Expected Behaviour: %s"
                % (key, Classifiers[key](player), classifier[key]),
            )

    def test_repr(self):
        player = self.player()
        team_size = len(player.team)
        self.assertEqual(
            str(player),
            "{}: {} player{}".format(
                self.name, team_size, "s" if team_size > 1 else ""
            ),
        )

    @given(seed=integers(min_value=1, max_value=20000000))
    @settings(max_examples=1)
    def test_clone(self, seed):
        # Test that the cloned player produces identical play
        player1 = self.player()
        player2 = player1.clone()
        self.assertEqual(len(player2.history), 0)
        self.assertEqual(player2.cooperations, 0)
        self.assertEqual(player2.defections, 0)
        self.assertEqual(player2.state_distribution, {})
        self.assertEqual(player2.classifier, player1.classifier)
        self.assertEqual(player2.match_attributes, player1.match_attributes)

        turns = 10
        for op in [
            axl.Cooperator(),
            axl.Defector(),
            axl.TitForTat(),
        ]:
            player1.reset()
            player2.reset()
            for p in [player1, player2]:
                axl.seed(seed)
                m = axl.Match((p, op), turns=turns)
                m.play()
            self.assertEqual(len(player1.history), turns)
            self.assertEqual(player1.history, player2.history)


class TestMetaMajority(TestMetaPlayer):
    name = "Meta Majority"
    player = axl.MetaMajority
    expected_classifier = {
        "memory_depth": float("inf"),  # Long memory
        "stochastic": True,
        "long_run_time": True,
        "manipulates_source": False,
        "makes_use_of": {"game", "length"},
        "inspects_source": False,
        "manipulates_state": False,
    }

    def test_strategy(self):
<<<<<<< HEAD
        P1 = axelrod.MetaMajority()
        P2 = axelrod.Player()
=======

        P1 = axl.MetaMajority()
        P2 = axl.Player()
>>>>>>> d4735cb2

        # With more cooperators on the team than defectors, we should cooperate.
        P1.team = [axl.Cooperator(), axl.Cooperator(), axl.Defector()]
        self.assertEqual(P1.strategy(P2), C)

        # With more defectors, we should defect.
        P1.team = [axl.Cooperator(), axl.Defector(), axl.Defector()]
        self.assertEqual(P1.strategy(P2), D)


class TestMetaMinority(TestMetaPlayer):
    name = "Meta Minority"
    player = axl.MetaMinority
    expected_classifier = {
        "memory_depth": float("inf"),  # Long memory
        "stochastic": True,
        "long_run_time": True,
        "makes_use_of": {"game", "length"},
        "inspects_source": False,
        "manipulates_source": False,
        "manipulates_state": False,
    }

    def test_team(self):
        team = [axl.Cooperator]
        player = self.player(team=team)
        self.assertEqual(len(player.team), 1)

    def test_strategy(self):
<<<<<<< HEAD
        P1 = axelrod.MetaMinority()
        P2 = axelrod.Player()
=======

        P1 = axl.MetaMinority()
        P2 = axl.Player()
>>>>>>> d4735cb2

        # With more cooperators on the team, we should defect.
        P1.team = [axl.Cooperator(), axl.Cooperator(), axl.Defector()]
        self.assertEqual(P1.strategy(P2), D)

        # With defectors in the majority, we will cooperate here.
        P1.team = [axl.Cooperator(), axl.Defector(), axl.Defector()]
        self.assertEqual(P1.strategy(P2), C)


class TestNiceMetaWinner(TestMetaPlayer):
    name = "Nice Meta Winner"
    player = axl.NiceMetaWinner
    expected_classifier = {
        "memory_depth": float("inf"),  # Long memory
        "stochastic": True,
        "long_run_time": True,
        "makes_use_of": {"game", "length"},
        "inspects_source": False,
        "manipulates_source": False,
        "manipulates_state": False,
    }

    def test_strategy(self):
        P1 = axl.NiceMetaWinner(team=[axl.Cooperator, axl.Defector])
        P2 = axl.Player()

        # This meta player will simply choose the strategy with the highest
        # current score.
        P1.team[0].score = 0
        P1.team[1].score = 1
        self.assertEqual(P1.strategy(P2), C)
        P1.team[0].score = 1
        P1.team[1].score = 0
        self.assertEqual(P1.strategy(P2), C)

        # If there is a tie, choose to cooperate if possible.
        P1.team[0].score = 1
        P1.team[1].score = 1
        self.assertEqual(P1.strategy(P2), C)

        opponent = axl.Cooperator()
        player = axl.NiceMetaWinner(team=[axl.Cooperator, axl.Defector])
        for _ in range(5):
            player.play(opponent)
        self.assertEqual(player.history[-1], C)

        opponent = axl.Defector()
        player = axl.NiceMetaWinner(team=[axl.Defector])
        for _ in range(20):
            player.play(opponent)
        self.assertEqual(player.history[-1], D)

        opponent = axl.Defector()
        player = axl.MetaWinner(team=[axl.Cooperator, axl.Defector])
        for _ in range(20):
            player.play(opponent)
        self.assertEqual(player.history[-1], D)


class TestNiceMetaWinnerEnsemble(TestMetaPlayer):
    name = "Nice Meta Winner Ensemble"
    player = axl.NiceMetaWinnerEnsemble
    expected_classifier = {
        "memory_depth": float("inf"),  # Long memory
        "stochastic": True,
        "makes_use_of": {"game", "length"},
        "long_run_time": True,
        "inspects_source": False,
        "manipulates_source": False,
        "manipulates_state": False,
    }

    def test_strategy(self):
        actions = [(C, C)] * 8
        self.versus_test(
            opponent=axl.Cooperator(),
            expected_actions=actions,
            init_kwargs={"team": [axl.Cooperator, axl.Defector]},
        )
        actions = [(C, D)] + [(D, D)] * 7
        self.versus_test(
            opponent=axl.Defector(),
            expected_actions=actions,
            init_kwargs={"team": [axl.Cooperator, axl.Defector]},
        )


class TestMetaHunter(TestMetaPlayer):
    name = "Meta Hunter"
    player = axl.MetaHunter
    expected_classifier = {
        "memory_depth": float("inf"),  # Long memory
        "stochastic": False,
        "long_run_time": False,
        "inspects_source": False,
        "makes_use_of": set(),
        "manipulates_source": False,
        "manipulates_state": False,
    }

    def test_strategy(self):
        # We are not using the Cooperator Hunter here, so this should lead to
        #  cooperation.
        actions = [(C, C)] * 5
        self.versus_test(opponent=axl.Cooperator(), expected_actions=actions)

        # After long histories tit-for-tat should come into play.
        opponent = axl.MockPlayer([C] * 100 + [D])
        actions = [(C, C)] * 100 + [(C, D)] + [(D, C)]
        self.versus_test(opponent=opponent, expected_actions=actions)

        actions = [(C, C)] * 102
        self.versus_test(opponent=axl.Cooperator(), expected_actions=actions)

        # All these others, however, should trigger a defection for the hunter.
        actions = [(C, D), (C, D), (C, D), (C, D), (D, D)]
        self.versus_test(opponent=axl.Defector(), expected_actions=actions)

        actions = [(C, C), (C, D), (C, C), (C, D), (C, C), (C, D), (D, C)]
        self.versus_test(opponent=axl.Alternator(), expected_actions=actions)

        actions = [
            (C, C),
            (C, C),
            (C, C),
            (C, D),
            (C, C),
            (C, C),
            (C, C),
            (C, D),
            (D, C),
        ]
        self.versus_test(opponent=axl.CyclerCCCD(), expected_actions=actions)


class TestMetaHunterAggressive(TestMetaPlayer):
    name = "Meta Hunter Aggressive"
    player = axl.MetaHunterAggressive
    expected_classifier = {
        "memory_depth": float("inf"),  # Long memory
        "stochastic": False,
        "long_run_time": False,
        "inspects_source": False,
        "makes_use_of": set(),
        "manipulates_source": False,
        "manipulates_state": False,
    }

    def test_strategy(self):
        # We are using CooperatorHunter here, so this should lead to
        # defection
        actions = [(C, C)] * 4 + [(D, C)]
        self.versus_test(opponent=axl.Cooperator(), expected_actions=actions)

        # All these others, however, should trigger a defection for the hunter.
        actions = [(C, D), (C, D), (C, D), (C, D), (D, D)]
        self.versus_test(opponent=axl.Defector(), expected_actions=actions)

        actions = [(C, C), (C, D), (C, C), (C, D), (C, C), (C, D), (D, C)]
        self.versus_test(opponent=axl.Alternator(), expected_actions=actions)

        actions = [
            (C, C),
            (C, C),
            (C, C),
            (C, D),
            (C, C),
            (C, C),
            (C, C),
            (C, D),
            (D, C),
        ]
        self.versus_test(opponent=axl.CyclerCCCD(), expected_actions=actions)

        # To test the TFT action of the strategy after 100 turns, we need to
        # remove two of the hunters from its team.
        # It is almost impossible to identify a history which reaches 100 turns
        # without triggering one of the hunters in the default team. As at
        # 16-Mar-2017, none of the strategies in the library does so.
        team = [
            axl.DefectorHunter,
            axl.AlternatorHunter,
            axl.RandomHunter,
            axl.CycleHunter,
            axl.EventualCycleHunter,
        ]
        opponent = axl.MockPlayer([C] * 100 + [D])
        actions = [(C, C)] * 100 + [(C, D), (D, C)]
        self.versus_test(
            opponent=opponent, expected_actions=actions, init_kwargs={"team": team}
        )


class TestMetaMajorityMemoryOne(TestMetaPlayer):
    name = "Meta Majority Memory One"
    player = axl.MetaMajorityMemoryOne
    expected_classifier = {
        "memory_depth": float("inf"),  # Long memory
        "stochastic": True,
        "inspects_source": False,
        "long_run_time": False,
        "makes_use_of": set(["game"]),
        "manipulates_source": False,
        "manipulates_state": False,
    }

    def test_strategy(self):
        actions = [(C, C), (C, D), (C, C), (C, D), (D, C)]
        self.versus_test(opponent=axl.Alternator(), expected_actions=actions)


class TestMetaMajorityFiniteMemory(TestMetaPlayer):
    name = "Meta Majority Finite Memory"
    player = axl.MetaMajorityFiniteMemory
    expected_classifier = {
        "memory_depth": float("inf"),  # Long memory
        "stochastic": True,
        "long_run_time": True,
        "inspects_source": False,
        "makes_use_of": {"game"},
        "manipulates_source": False,
        "manipulates_state": False,
    }

    def test_strategy(self):
        actions = [(C, C), (C, D), (D, C), (C, D), (D, C)]
        self.versus_test(opponent=axl.Alternator(), expected_actions=actions)


class TestMetaMajorityLongMemory(TestMetaPlayer):
    name = "Meta Majority Long Memory"
    player = axl.MetaMajorityLongMemory
    expected_classifier = {
        "memory_depth": float("inf"),  # Long memory
        "stochastic": True,
        "long_run_time": True,
        "inspects_source": False,
        "makes_use_of": {"game", "length"},
        "manipulates_source": False,
        "manipulates_state": False,
    }

    def test_strategy(self):
        actions = [(C, C), (C, D), (D, C), (C, D), (D, C)]
        self.versus_test(
            opponent=axl.Alternator(), expected_actions=actions, seed=0
        )

        actions = [(C, C), (C, D), (D, C), (C, D), (D, C)]
        self.versus_test(
            opponent=axl.Alternator(), expected_actions=actions, seed=1
        )


class TestMetaWinnerMemoryOne(TestMetaPlayer):
    name = "Meta Winner Memory One"
    player = axl.MetaWinnerMemoryOne
    expected_classifier = {
        "memory_depth": float("inf"),  # Long memory
        "stochastic": True,
        "makes_use_of": set(["game"]),
        "long_run_time": False,
        "inspects_source": False,
        "manipulates_source": False,
        "manipulates_state": False,
    }

    def test_strategy(self):
        actions = [(C, C), (C, D), (C, C), (D, D), (D, C)]
        self.versus_test(opponent=axl.Alternator(), expected_actions=actions)


class TestMetaWinnerFiniteMemory(TestMetaPlayer):
    name = "Meta Winner Finite Memory"
    player = axl.MetaWinnerFiniteMemory
    expected_classifier = {
        "memory_depth": float("inf"),  # Long memory
        "stochastic": True,
        "long_run_time": True,
        "inspects_source": False,
        "makes_use_of": {"game"},
        "manipulates_source": False,
        "manipulates_state": False,
    }

    def test_strategy(self):
        actions = [(C, C), (C, D), (C, C), (C, D), (D, C)]
        self.versus_test(opponent=axl.Alternator(), expected_actions=actions)


class TestMetaWinnerLongMemory(TestMetaPlayer):
    name = "Meta Winner Long Memory"
    player = axl.MetaWinnerLongMemory
    expected_classifier = {
        "memory_depth": float("inf"),  # Long memory
        "stochastic": True,
        "long_run_time": True,
        "inspects_source": False,
        "makes_use_of": {"game", "length"},
        "manipulates_source": False,
        "manipulates_state": False,
    }

    def test_strategy(self):
        actions = [(C, C), (C, D), (C, C), (D, D), (D, C)]
        self.versus_test(opponent=axl.Alternator(), expected_actions=actions)


class TestMetaWinnerDeterministic(TestMetaPlayer):
    name = "Meta Winner Deterministic"
    player = axl.MetaWinnerDeterministic
    expected_classifier = {
        "memory_depth": float("inf"),  # Long memory
        "stochastic": False,
        "long_run_time": True,
        "inspects_source": False,
        "makes_use_of": {"game", "length"},
        "manipulates_source": False,
        "manipulates_state": False,
    }

    def test_strategy(self):
        actions = [(C, C), (C, D), (C, C), (D, D), (D, C)]
        self.versus_test(opponent=axl.Alternator(), expected_actions=actions)


class TestMetaWinnerStochastic(TestMetaPlayer):
    name = "Meta Winner Stochastic"
    player = axl.MetaWinnerStochastic
    expected_classifier = {
        "memory_depth": float("inf"),  # Long memory
        "stochastic": True,
        "long_run_time": True,
        "inspects_source": False,
        "makes_use_of": {"game", "length"},
        "manipulates_source": False,
        "manipulates_state": False,
    }

    def test_strategy(self):
        actions = [(C, C), (C, D), (C, C), (D, D), (D, C)]
        self.versus_test(opponent=axl.Alternator(), expected_actions=actions)


class TestMetaMixer(TestMetaPlayer):
    name = "Meta Mixer"
    player = axl.MetaMixer
    expected_classifier = {
        "inspects_source": False,
        "long_run_time": True,
        "makes_use_of": {"game", "length"},
        "manipulates_source": False,
        "manipulates_state": False,
        "memory_depth": float("inf"),
        "stochastic": True,
    }

    def test_strategy(self):
<<<<<<< HEAD
        team = [axelrod.TitForTat, axelrod.Cooperator, axelrod.Grudger]
=======

        team = [axl.TitForTat, axl.Cooperator, axl.Grudger]
>>>>>>> d4735cb2
        distribution = [0.2, 0.5, 0.3]

        P1 = axl.MetaMixer(team=team, distribution=distribution)
        P2 = axl.Cooperator()
        actions = [(C, C)] * 20
        self.versus_test(
            opponent=axl.Cooperator(),
            expected_actions=actions,
            init_kwargs={"team": team, "distribution": distribution},
        )

        team.append(axl.Defector)
        distribution = [0.2, 0.5, 0.3, 0]  # If add a defector but does not occur
        self.versus_test(
            opponent=axl.Cooperator(),
            expected_actions=actions,
            init_kwargs={"team": team, "distribution": distribution},
        )

        distribution = [0, 0, 0, 1]  # If defector is only one that is played
        actions = [(D, C)] * 20
        self.versus_test(
            opponent=axl.Cooperator(),
            expected_actions=actions,
            init_kwargs={"team": team, "distribution": distribution},
        )

    def test_raise_error_in_distribution(self):
        team = [axl.TitForTat, axl.Cooperator, axl.Grudger]
        distribution = [0.2, 0.5, 0.5]  # Not a valid probability distribution

        player = axl.MetaMixer(team=team, distribution=distribution)
        opponent = axl.Cooperator()

        self.assertRaises(ValueError, player.strategy, opponent)


class TestNMWEDeterministic(TestMetaPlayer):
    name = "NMWE Deterministic"
    player = axl.NMWEDeterministic
    expected_classifier = {
        "memory_depth": float("inf"),  # Long memory
        "stochastic": True,
        "long_run_time": True,
        "inspects_source": False,
        "makes_use_of": {"game", "length"},
        "manipulates_source": False,
        "manipulates_state": False,
    }

    # Skip this test
    def classifier_test(self, expected_class_classifier=None):
        pass

    def test_strategy(self):
        actions = [(C, C), (C, D), (D, C), (D, D), (D, C)]
        self.versus_test(opponent=axl.Alternator(), expected_actions=actions)


class TestNMWEStochastic(TestMetaPlayer):
    name = "NMWE Stochastic"
    player = axl.NMWEStochastic
    expected_classifier = {
        "memory_depth": float("inf"),  # Long memory
        "stochastic": True,
        "long_run_time": True,
        "inspects_source": False,
        "makes_use_of": {"game", "length"},
        "manipulates_source": False,
        "manipulates_state": False,
    }

    def test_strategy(self):
        actions = [(C, C), (C, D), (C, C), (C, D), (D, C)]
<<<<<<< HEAD
        self.versus_test(
            opponent=axelrod.Alternator(), expected_actions=actions, seed=20
        )
=======
        self.versus_test(opponent=axl.Alternator(), expected_actions=actions,
                         seed=20)
>>>>>>> d4735cb2


class TestNMWEFiniteMemory(TestMetaPlayer):
    name = "NMWE Finite Memory"
    player = axl.NMWEFiniteMemory
    expected_classifier = {
        "memory_depth": float("inf"),  # Long memory
        "stochastic": True,
        "long_run_time": True,
        "inspects_source": False,
        "makes_use_of": {"game"},
        "manipulates_source": False,
        "manipulates_state": False,
    }

    def test_strategy(self):
        actions = [(C, C), (C, D), (D, C), (D, D), (D, C)]
        self.versus_test(opponent=axl.Alternator(), expected_actions=actions)


class TestNMWELongMemory(TestMetaPlayer):
    name = "NMWE Long Memory"
    player = axl.NMWELongMemory
    expected_classifier = {
        "memory_depth": float("inf"),  # Long memory
        "stochastic": True,
        "long_run_time": True,
        "inspects_source": False,
        "makes_use_of": {"game", "length"},
        "manipulates_source": False,
        "manipulates_state": False,
    }

    def test_strategy(self):
        actions = [(C, C), (C, D), (C, C), (D, D), (D, C)]
<<<<<<< HEAD
        self.versus_test(
            opponent=axelrod.Alternator(), expected_actions=actions, seed=10
        )
=======
        self.versus_test(opponent=axl.Alternator(),
                         expected_actions=actions,
                         seed=10)
>>>>>>> d4735cb2


class TestNMWEMemoryOne(TestMetaPlayer):
    name = "NMWE Memory One"
    player = axl.NMWEMemoryOne
    expected_classifier = {
        "memory_depth": float("inf"),  # Long memory
        "stochastic": True,
        "long_run_time": False,
        "inspects_source": False,
        "makes_use_of": {"game"},
        "manipulates_source": False,
        "manipulates_state": False,
    }

    def test_strategy(self):
        actions = [(C, C), (C, D), (C, C), (D, D), (D, C)]
        self.versus_test(opponent=axl.Alternator(), expected_actions=actions)


class TestMemoryDecay(TestPlayer):
    name = "Memory Decay: 0.1, 0.03, -2, 1, Tit For Tat, 15"
    player = axl.MemoryDecay
    expected_classifier = {
        "memory_depth": float("inf"),
        "long_run_time": False,
        "stochastic": True,
        "makes_use_of": set(),
        "inspects_source": False,
        "manipulates_source": False,
        "manipulates_state": False,
    }

    def test_strategy(self):
        # Test TitForTat behavior in first 15 turns
        opponent = axl.Cooperator()
        actions = list([(C, C)]) * 15
        self.versus_test(opponent, expected_actions=actions)

        opponent = axl.Defector()
        actions = [(C, D)] + list([(D, D)]) * 14
        self.versus_test(opponent, expected_actions=actions)

        opponent = axl.Alternator()
        actions = [(C, C)] + [(C, D), (D, C)] * 7
        self.versus_test(opponent, expected_actions=actions)

        opponent_actions = [C, D, D, C, D, C, C, D, C, D, D, C, C, D, D]
        opponent = axl.MockPlayer(actions=opponent_actions)
        mem_actions = [C, C, D, D, C, D, C, C, D, C, D, D, C, C, D]
        actions = list(zip(mem_actions, opponent_actions))
        self.versus_test(opponent, expected_actions=actions)

        opponent = axl.Random()
        actions = [(C, D), (D, D), (D, C), (C, C), (C, D), (D, C)]
        self.versus_test(opponent, expected_actions=actions, seed=0)

        # Test net-cooperation-score (NCS) based decisions in subsequent turns
        opponent = axl.Cooperator()
        actions = [(C, C)] * 15 + [(C, C)]
        self.versus_test(
            opponent,
            expected_actions=actions,
            seed=1,
            init_kwargs={"memory": [D] * 5 + [C] * 10},
        )

        opponent = axl.Cooperator()
        actions = [(C, C)] * 15 + [(C, C)]
        self.versus_test(
            opponent,
            expected_actions=actions,
            seed=1,
            init_kwargs={"memory": [D] * 4 + [C] * 11},
        )

        # Test alternative starting strategies
        opponent = axl.Cooperator()
        actions = list([(D, C)]) * 15
        self.versus_test(
            opponent,
            expected_actions=actions,
            init_kwargs={"start_strategy": axl.Defector},
        )

        opponent = axl.Cooperator()
        actions = list([(C, C)]) * 15
        self.versus_test(
            opponent,
            expected_actions=actions,
            init_kwargs={"start_strategy": axl.Cooperator},
        )

        opponent = axl.Cooperator()
        actions = [(C, C)] + list([(D, C), (C, C)]) * 7
        self.versus_test(
            opponent,
            expected_actions=actions,
            init_kwargs={"start_strategy": axl.Alternator},
        )

        opponent = axl.Defector()
        actions = [(C, D)] * 7 + [(D, D)]
        self.versus_test(
            opponent,
            expected_actions=actions,
            seed=4,
            init_kwargs={
                "memory": [C] * 12,
                "start_strategy": axl.Defector,
                "start_strategy_duration": 0,
            },
        )<|MERGE_RESOLUTION|>--- conflicted
+++ resolved
@@ -1,12 +1,7 @@
 """Tests for the various Meta strategies."""
 
-<<<<<<< HEAD
-import axelrod
-from axelrod import Classifiers
-=======
 import axelrod as axl
 
->>>>>>> d4735cb2
 from .test_player import TestPlayer
 
 from hypothesis import given, settings
@@ -41,21 +36,21 @@
             "manipulates_source",
             "manipulates_state",
         ]:
-            classifier[key] = any(Classifiers[key](t) for t in player.team)
+            classifier[key] = any(axl.Classifiers[key](t) for t in player.team)
         classifier["memory_depth"] = float("inf")
 
         for t in player.team:
             try:
-                classifier["makes_use_of"].update(Classifiers["make_use_of"](t))
+                classifier["makes_use_of"].update(axl.Classifiers["make_use_of"](t))
             except KeyError:
                 pass
 
         for key in classifier:
             self.assertEqual(
-                Classifiers[key](player),
+                axl.Classifiers[key](player),
                 classifier[key],
                 msg="%s - Behaviour: %s != Expected Behaviour: %s"
-                % (key, Classifiers[key](player), classifier[key]),
+                % (key, axl.Classifiers[key](player), classifier[key]),
             )
 
     def test_repr(self):
@@ -111,14 +106,8 @@
     }
 
     def test_strategy(self):
-<<<<<<< HEAD
-        P1 = axelrod.MetaMajority()
-        P2 = axelrod.Player()
-=======
-
         P1 = axl.MetaMajority()
         P2 = axl.Player()
->>>>>>> d4735cb2
 
         # With more cooperators on the team than defectors, we should cooperate.
         P1.team = [axl.Cooperator(), axl.Cooperator(), axl.Defector()]
@@ -148,14 +137,8 @@
         self.assertEqual(len(player.team), 1)
 
     def test_strategy(self):
-<<<<<<< HEAD
-        P1 = axelrod.MetaMinority()
-        P2 = axelrod.Player()
-=======
-
         P1 = axl.MetaMinority()
         P2 = axl.Player()
->>>>>>> d4735cb2
 
         # With more cooperators on the team, we should defect.
         P1.team = [axl.Cooperator(), axl.Cooperator(), axl.Defector()]
@@ -401,14 +384,10 @@
 
     def test_strategy(self):
         actions = [(C, C), (C, D), (D, C), (C, D), (D, C)]
-        self.versus_test(
-            opponent=axl.Alternator(), expected_actions=actions, seed=0
-        )
+        self.versus_test(opponent=axl.Alternator(), expected_actions=actions, seed=0)
 
         actions = [(C, C), (C, D), (D, C), (C, D), (D, C)]
-        self.versus_test(
-            opponent=axl.Alternator(), expected_actions=actions, seed=1
-        )
+        self.versus_test(opponent=axl.Alternator(), expected_actions=actions, seed=1)
 
 
 class TestMetaWinnerMemoryOne(TestMetaPlayer):
@@ -515,12 +494,7 @@
     }
 
     def test_strategy(self):
-<<<<<<< HEAD
-        team = [axelrod.TitForTat, axelrod.Cooperator, axelrod.Grudger]
-=======
-
         team = [axl.TitForTat, axl.Cooperator, axl.Grudger]
->>>>>>> d4735cb2
         distribution = [0.2, 0.5, 0.3]
 
         P1 = axl.MetaMixer(team=team, distribution=distribution)
@@ -595,14 +569,7 @@
 
     def test_strategy(self):
         actions = [(C, C), (C, D), (C, C), (C, D), (D, C)]
-<<<<<<< HEAD
-        self.versus_test(
-            opponent=axelrod.Alternator(), expected_actions=actions, seed=20
-        )
-=======
-        self.versus_test(opponent=axl.Alternator(), expected_actions=actions,
-                         seed=20)
->>>>>>> d4735cb2
+        self.versus_test(opponent=axl.Alternator(), expected_actions=actions, seed=20)
 
 
 class TestNMWEFiniteMemory(TestMetaPlayer):
@@ -638,15 +605,7 @@
 
     def test_strategy(self):
         actions = [(C, C), (C, D), (C, C), (D, D), (D, C)]
-<<<<<<< HEAD
-        self.versus_test(
-            opponent=axelrod.Alternator(), expected_actions=actions, seed=10
-        )
-=======
-        self.versus_test(opponent=axl.Alternator(),
-                         expected_actions=actions,
-                         seed=10)
->>>>>>> d4735cb2
+        self.versus_test(opponent=axl.Alternator(), expected_actions=actions, seed=10)
 
 
 class TestNMWEMemoryOne(TestMetaPlayer):
